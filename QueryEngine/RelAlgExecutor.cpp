/*
 * Copyright 2017 MapD Technologies, Inc.
 *
 * Licensed under the Apache License, Version 2.0 (the "License");
 * you may not use this file except in compliance with the License.
 * You may obtain a copy of the License at
 *
 *     http://www.apache.org/licenses/LICENSE-2.0
 *
 * Unless required by applicable law or agreed to in writing, software
 * distributed under the License is distributed on an "AS IS" BASIS,
 * WITHOUT WARRANTIES OR CONDITIONS OF ANY KIND, either express or implied.
 * See the License for the specific language governing permissions and
 * limitations under the License.
 */

#include "RelAlgExecutor.h"
#include "RelAlgTranslator.h"

#include "CalciteDeserializerUtils.h"
#include "CardinalityEstimator.h"
#include "EquiJoinCondition.h"
#include "ExpressionRewrite.h"
#include "FromTableReordering.h"
#include "InputMetadata.h"
#include "JoinFilterPushDown.h"
#include "QueryPhysicalInputsCollector.h"
#include "RangeTableIndexVisitor.h"
#include "RexVisitor.h"

#include "../Parser/ParserNode.h"
#include "../Shared/measure.h"

#include <algorithm>
#include <numeric>

namespace {

bool node_is_aggregate(const RelAlgNode* ra) {
  const auto compound = dynamic_cast<const RelCompound*>(ra);
  const auto aggregate = dynamic_cast<const RelAggregate*>(ra);
  return ((compound && compound->isAggregate()) || aggregate);
}

void scanForTablesAndAggsInRelAlgSeqForRender(std::vector<RaExecutionDesc>& exec_descs,
                                              RenderInfo* render_info) {
  CHECK(render_info);

  std::vector<std::string>& rtn_table_names = render_info->table_names;
  rtn_table_names.clear();
  if (exec_descs.empty()) {
    return;
  }

  std::unordered_set<std::string> table_names;
  std::unordered_set<const RelAlgNode*> visited;
  std::vector<const RelAlgNode*> work_set;
  for (const auto& exec_desc : exec_descs) {
    const auto body = exec_desc.getBody();
    if (visited.count(body)) {
      continue;
    }
    work_set.push_back(body);
    while (!work_set.empty()) {
      auto walker = work_set.back();
      work_set.pop_back();
      if (visited.count(walker)) {
        continue;
      }
      visited.insert(walker);
      if (walker->isNop()) {
        CHECK_EQ(size_t(1), walker->inputCount());
        work_set.push_back(walker->getInput(0));
        continue;
      }
      if (const auto scan = dynamic_cast<const RelScan*>(walker)) {
        auto td = scan->getTableDescriptor();
        CHECK(td);
        if (table_names.insert(td->tableName).second) {
          // keeping the traversed table names in order
          rtn_table_names.push_back(td->tableName);
        }
        continue;
      }
      if (node_is_aggregate(walker)) {
        // see new logic in executeRelAlgQueryNoRetry
        // if not using more relaxed logic, disallow if we find an aggregate *anywhere*
        if (!render_info->disallow_in_situ_only_if_final_ED_is_aggregate) {
          // set the render to be non in-situ if we have an
          // aggregate node
          render_info->setInSituDataIfUnset(false);
        }
      }
      const auto compound = dynamic_cast<const RelCompound*>(walker);
      const auto join = dynamic_cast<const RelJoin*>(walker);
      const auto project = dynamic_cast<const RelProject*>(walker);
      const auto aggregate = dynamic_cast<const RelAggregate*>(walker);
      const auto filter = dynamic_cast<const RelFilter*>(walker);
      const auto sort = dynamic_cast<const RelSort*>(walker);
      const auto leftdeepinnerjoin = dynamic_cast<const RelLeftDeepInnerJoin*>(walker);
      if (compound || join || project || aggregate || filter || sort ||
          leftdeepinnerjoin) {
        for (int i = walker->inputCount(); i > 0; --i) {
          work_set.push_back(walker->getInput(i - 1));
        }
        continue;
      }
      CHECK(false);
    }
  }
}

}  // namespace

ExecutionResult RelAlgExecutor::executeRelAlgQuery(const std::string& query_ra,
                                                   const CompilationOptions& co,
                                                   const ExecutionOptions& eo,
                                                   RenderInfo* render_info) {
  INJECT_TIMER(executeRelAlgQuery);
  try {
    return executeRelAlgQueryNoRetry(query_ra, co, eo, render_info);
  } catch (const QueryMustRunOnCpu&) {
    if (g_enable_watchdog && !g_allow_cpu_retry) {
      throw;
    }
  }
  LOG(INFO) << "Query unable to run in GPU mode, retrying on CPU";
  CompilationOptions co_cpu{ExecutorDeviceType::CPU,
                            co.hoist_literals_,
                            co.opt_level_,
                            co.with_dynamic_watchdog_};
  if (render_info) {
    render_info->setForceNonInSituData();
  }
  return executeRelAlgQueryNoRetry(query_ra, co_cpu, eo, render_info);
}

ExecutionResult RelAlgExecutor::executeRelAlgQueryNoRetry(const std::string& query_ra,
                                                          const CompilationOptions& co,
                                                          const ExecutionOptions& eo,
                                                          RenderInfo* render_info) {
  INJECT_TIMER(executeRelAlgQueryNoRetry);

  const auto ra = deserialize_ra_dag(query_ra, cat_, this);
  // capture the lock acquistion time
  auto clock_begin = timer_start();
  std::lock_guard<std::mutex> lock(executor_->execute_mutex_);
  int64_t queue_time_ms = timer_stop(clock_begin);
  if (g_enable_dynamic_watchdog) {
    executor_->resetInterrupt();
  }
  ScopeGuard row_set_holder = [this, &render_info] {
    if (render_info) {
      // need to hold onto the RowSetMemOwner for potential
      // string id lookups during render vega validation
      render_info->row_set_mem_owner = executor_->row_set_mem_owner_;
    }
    cleanupPostExecution();
  };
  executor_->row_set_mem_owner_ = std::make_shared<RowSetMemoryOwner>();
  executor_->catalog_ = &cat_;
  executor_->agg_col_range_cache_ = computeColRangesCache(ra.get());
  executor_->string_dictionary_generations_ =
      computeStringDictionaryGenerations(ra.get());
  executor_->table_generations_ = computeTableGenerations(ra.get());
  ScopeGuard restore_metainfo_cache = [this] { executor_->clearMetaInfoCache(); };
  auto ed_list = get_execution_descriptors(ra.get());
  if (render_info) {  // save the table names for render queries
    // set whether the render will be done in-situ (in_situ_data = true) or
    // set whether the query results will be transferred to the host and then
    // back to the device for rendering (in_situ_data = false)

    // if this is a potential in-situ poly render, we use more relaxed logic
    // only disallow in-situ if the *final* ED is an aggregate
    // this *should* be usable for point renders too, but not safe yet
    if (render_info->disallow_in_situ_only_if_final_ED_is_aggregate) {
      // new logic
      CHECK(ed_list.size() > 0);
      if (node_is_aggregate(ed_list.back().getBody())) {
        render_info->setInSituDataIfUnset(false);
      }
    } else {
      // old logic
      // disallow if more than one ED, and there's an aggregate *anywhere*
      if (ed_list.size() != 1) {
        render_info->setInSituDataIfUnset(false);
      }
    }
    scanForTablesAndAggsInRelAlgSeqForRender(ed_list, render_info);
  }
  if (eo.find_push_down_candidates) {
    // this extra logic is mainly due to current limitations on multi-step queries
    // and/or subqueries.
    return executeRelAlgQueryWithFilterPushDown(
        ed_list, co, eo, render_info, queue_time_ms);
  }

  // Dispatch the subqueries first
  for (auto subquery : subqueries_) {
    // Execute the subquery and cache the result.
    RelAlgExecutor ra_executor(executor_, cat_);
    auto result = ra_executor.executeRelAlgSubQuery(subquery.get(), co, eo);
    subquery->setExecutionResult(std::make_shared<ExecutionResult>(result));
  }
  return executeRelAlgSeq(ed_list, co, eo, render_info, queue_time_ms);
}

namespace {

std::unordered_set<int> get_physical_table_ids(
    const std::unordered_set<PhysicalInput>& phys_inputs) {
  std::unordered_set<int> physical_table_ids;
  for (const auto& phys_input : phys_inputs) {
    physical_table_ids.insert(phys_input.table_id);
  }
  return physical_table_ids;
}

std::unordered_set<PhysicalInput> get_physical_inputs(
    const Catalog_Namespace::Catalog& cat,
    const RelAlgNode* ra) {
  auto phys_inputs = get_physical_inputs(ra);
  std::unordered_set<PhysicalInput> phys_inputs2;
  for (auto& phi : phys_inputs) {
    phys_inputs2.insert(
        PhysicalInput{cat.getColumnIdBySpi(phi.table_id, phi.col_id), phi.table_id});
  }
  return phys_inputs2;
}

}  // namespace

AggregatedColRange RelAlgExecutor::computeColRangesCache(const RelAlgNode* ra) {
  AggregatedColRange agg_col_range_cache;
  const auto phys_inputs = get_physical_inputs(cat_, ra);
  const auto phys_table_ids = get_physical_table_ids(phys_inputs);
  std::vector<InputTableInfo> query_infos;
  executor_->catalog_ = &cat_;
  for (const int table_id : phys_table_ids) {
    query_infos.emplace_back(InputTableInfo{table_id, executor_->getTableInfo(table_id)});
  }
  for (const auto& phys_input : phys_inputs) {
    const auto cd = cat_.getMetadataForColumn(phys_input.table_id, phys_input.col_id);
    CHECK(cd);
    const auto& col_ti =
        cd->columnType.is_array() ? cd->columnType.get_elem_type() : cd->columnType;
    if (col_ti.is_number() || col_ti.is_boolean() || col_ti.is_time() ||
        (col_ti.is_string() && col_ti.get_compression() == kENCODING_DICT)) {
      const auto col_var = boost::make_unique<Analyzer::ColumnVar>(
          cd->columnType, phys_input.table_id, phys_input.col_id, 0);
      const auto col_range =
          getLeafColumnRange(col_var.get(), query_infos, executor_, false);
      agg_col_range_cache.setColRange(phys_input, col_range);
    }
  }
  return agg_col_range_cache;
}

StringDictionaryGenerations RelAlgExecutor::computeStringDictionaryGenerations(
    const RelAlgNode* ra) {
  StringDictionaryGenerations string_dictionary_generations;
  const auto phys_inputs = get_physical_inputs(cat_, ra);
  for (const auto& phys_input : phys_inputs) {
    const auto cd = cat_.getMetadataForColumn(phys_input.table_id, phys_input.col_id);
    CHECK(cd);
    const auto& col_ti =
        cd->columnType.is_array() ? cd->columnType.get_elem_type() : cd->columnType;
    if (col_ti.is_string() && col_ti.get_compression() == kENCODING_DICT) {
      const int dict_id = col_ti.get_comp_param();
      const auto dd = cat_.getMetadataForDict(dict_id);
      CHECK(dd && dd->stringDict);
      string_dictionary_generations.setGeneration(dict_id,
                                                  dd->stringDict->storageEntryCount());
    }
  }
  return string_dictionary_generations;
}

TableGenerations RelAlgExecutor::computeTableGenerations(const RelAlgNode* ra) {
  const auto phys_table_ids = get_physical_table_inputs(ra);
  TableGenerations table_generations;
  for (const int table_id : phys_table_ids) {
    const auto table_info = executor_->getTableInfo(table_id);
    table_generations.setGeneration(
        table_id, TableGeneration{table_info.getPhysicalNumTuples(), 0});
  }
  return table_generations;
}

Executor* RelAlgExecutor::getExecutor() const {
  return executor_;
}

void RelAlgExecutor::cleanupPostExecution() {
  CHECK(executor_);
  executor_->row_set_mem_owner_ = nullptr;
  executor_->lit_str_dict_proxy_ = nullptr;
}

FirstStepExecutionResult RelAlgExecutor::executeRelAlgQueryFirstStep(
    const RelAlgNode* ra,
    const CompilationOptions& co,
    const ExecutionOptions& eo,
    RenderInfo* render_info) {
  auto ed_list = get_execution_descriptors(ra);
  CHECK(!ed_list.empty());
  auto first_exec_desc = ed_list.front();
  const auto sort = dynamic_cast<const RelSort*>(first_exec_desc.getBody());
  size_t shard_count{0};
  if (sort) {
    const auto source_work_unit = createSortInputWorkUnit(sort, eo.just_explain);
    shard_count = GroupByAndAggregate::shard_count_for_top_groups(
        source_work_unit.exe_unit, *executor_->getCatalog());
    if (!shard_count) {
      // No point in sorting on the leaf, only execute the input to the sort node.
      CHECK_EQ(size_t(1), sort->inputCount());
      const auto source = sort->getInput(0);
      if (sort->collationCount() || node_is_aggregate(source)) {
        first_exec_desc = RaExecutionDesc(source);
      }
    }
  }
  std::vector<RaExecutionDesc> first_exec_desc_singleton_list{first_exec_desc};
  const auto merge_type = (node_is_aggregate(first_exec_desc.getBody()) && !shard_count)
                              ? MergeType::Reduce
                              : MergeType::Union;
  return {executeRelAlgSeq(
              first_exec_desc_singleton_list, co, eo, render_info, queue_time_ms_),
          merge_type,
          first_exec_desc.getBody()->getId(),
          false};
}

void RelAlgExecutor::prepareLeafExecution(
    const AggregatedColRange& agg_col_range,
    const StringDictionaryGenerations& string_dictionary_generations,
    const TableGenerations& table_generations) {
  // capture the lock acquistion time
  auto clock_begin = timer_start();
  if (g_enable_dynamic_watchdog) {
    executor_->resetInterrupt();
  }
  queue_time_ms_ = timer_stop(clock_begin);
  executor_->row_set_mem_owner_ = std::make_shared<RowSetMemoryOwner>();
  executor_->table_generations_ = table_generations;
  executor_->agg_col_range_cache_ = agg_col_range;
  executor_->string_dictionary_generations_ = string_dictionary_generations;
}

ExecutionResult RelAlgExecutor::executeRelAlgSubQuery(const RexSubQuery* subquery,
                                                      const CompilationOptions& co,
                                                      const ExecutionOptions& eo) {
  INJECT_TIMER(executeRelAlgSubQuery);
  auto ed_list = get_execution_descriptors(subquery->getRelAlg());
  return executeRelAlgSeq(ed_list, co, eo, nullptr, 0);
}

ExecutionResult RelAlgExecutor::executeRelAlgSeq(std::vector<RaExecutionDesc>& exec_descs,
                                                 const CompilationOptions& co,
                                                 const ExecutionOptions& eo,
                                                 RenderInfo* render_info,
                                                 const int64_t queue_time_ms) {
  INJECT_TIMER(executeRelAlgSeq);
  decltype(temporary_tables_)().swap(temporary_tables_);
  decltype(target_exprs_owned_)().swap(target_exprs_owned_);
  executor_->catalog_ = &cat_;
  executor_->temporary_tables_ = &temporary_tables_;

  // we will have to make sure the temp tables generated as a result of execution of inner
  // subqueries are available throughout the execution of the sequence.
  for (auto subquery : subqueries_) {
    auto temp_table = subquery->getExecutionResult();
    if (temp_table.get()) {
      addTemporaryTable(-(subquery->getRelAlg()->getId()), temp_table->getDataPtr());
    }
  }
  time(&now_);
  CHECK(!exec_descs.empty());
  const auto exec_desc_count = eo.just_explain ? size_t(1) : exec_descs.size();
  for (size_t i = 0; i < exec_desc_count; ++i) {
    // only render on the last step
    executeRelAlgStep(i,
                      exec_descs,
                      co,
                      eo,
                      (i == exec_desc_count - 1 ? render_info : nullptr),
                      queue_time_ms);
  }

  return exec_descs[exec_desc_count - 1].getResult();
}

void RelAlgExecutor::executeRelAlgStep(const size_t i,
                                       std::vector<RaExecutionDesc>& exec_descs,
                                       const CompilationOptions& co,
                                       const ExecutionOptions& eo,
                                       RenderInfo* render_info,
                                       const int64_t queue_time_ms) {
  INJECT_TIMER(executeRelAlgStep);
  auto& exec_desc = exec_descs[i];
  const auto body = exec_desc.getBody();
  if (body->isNop()) {
    handleNop(exec_desc);
    return;
  }
  const ExecutionOptions eo_work_unit{
      eo.output_columnar_hint,
      eo.allow_multifrag,
      eo.just_explain,
      eo.allow_loop_joins,
      eo.with_watchdog && (i == 0 || dynamic_cast<const RelProject*>(body)),
      eo.jit_debug,
      eo.just_validate,
      eo.with_dynamic_watchdog,
      eo.dynamic_watchdog_time_limit,
      eo.find_push_down_candidates,
      eo.just_calcite_explain,
      eo.gpu_input_mem_limit_percent};

  if (render_info && !render_info->table_names.size() && leaf_results_.size()) {
    // Save the table names for render queries for distributed aggregation queries.
    // Doing this here as the aggregator calls executeRelAlgSeq() directly rather
    // than going thru the executeRelAlg() path.
    // TODO(croot): should we propagate these table names from the leaves instead
    // of populating this here, or expose this api for the aggregator to call directly?
    scanForTablesAndAggsInRelAlgSeqForRender(exec_descs, render_info);
  }

  const auto compound = dynamic_cast<const RelCompound*>(body);
  if (compound) {
  	std::cout<<"!!!------executeRelAlgStep:compound------!!!"<<std::endl;
    if (compound->isDeleteViaSelect()) {
      executeDeleteViaCompound(compound, co, eo_work_unit, render_info, queue_time_ms);
    } else if (compound->isUpdateViaSelect()) {
      executeUpdateViaCompound(compound, co, eo_work_unit, render_info, queue_time_ms);
    } else {
      exec_desc.setResult(
          executeCompound(compound, co, eo_work_unit, render_info, queue_time_ms));
      if (exec_desc.getResult().isFilterPushDownEnabled()) {
        return;
      }
      addTemporaryTable(-compound->getId(), exec_desc.getResult().getDataPtr());
    }
    return;
  }
  const auto project = dynamic_cast<const RelProject*>(body);
  if (project) {
  	std::cout<<"!!!------executeRelAlgStep:project-------!!!"<<std::endl;
    if (project->isDeleteViaSelect()) {
      executeDeleteViaProject(project, co, eo_work_unit, render_info, queue_time_ms);
    } else if (project->isUpdateViaSelect()) {
      executeUpdateViaProject(project, co, eo_work_unit, render_info, queue_time_ms);
    } else {
      exec_desc.setResult(
          executeProject(project, co, eo_work_unit, render_info, queue_time_ms));
      if (exec_desc.getResult().isFilterPushDownEnabled()) {
        return;
      }
      addTemporaryTable(-project->getId(), exec_desc.getResult().getDataPtr());
    }
    return;
  }
  const auto aggregate = dynamic_cast<const RelAggregate*>(body);
  if (aggregate) {
  	std::cout<<"!!!------executeRelAlgStep:aggregate-----!!!"<<std::endl;
    exec_desc.setResult(
        executeAggregate(aggregate, co, eo_work_unit, render_info, queue_time_ms));
    addTemporaryTable(-aggregate->getId(), exec_desc.getResult().getDataPtr());
    return;
  }
  const auto filter = dynamic_cast<const RelFilter*>(body);
  if (filter) {
  	std::cout<<"!!!------executeRelAlgStep:filter--------!!!"<<std::endl;
    exec_desc.setResult(
        executeFilter(filter, co, eo_work_unit, render_info, queue_time_ms));
    addTemporaryTable(-filter->getId(), exec_desc.getResult().getDataPtr());
    return;
  }
  const auto sort = dynamic_cast<const RelSort*>(body);
  if (sort) {
  	std::cout<<"!!!------executeRelAlgStep:sort----------!!!"<<std::endl;
    exec_desc.setResult(executeSort(sort, co, eo_work_unit, render_info, queue_time_ms));
    if (exec_desc.getResult().isFilterPushDownEnabled()) {
      return;
    }
    addTemporaryTable(-sort->getId(), exec_desc.getResult().getDataPtr());
    return;
  }
<<<<<<< HEAD
#ifdef ENABLE_JOIN_EXEC
  const auto join = dynamic_cast<const RelJoin*>(body);
  if (join) {
  	std::cout<<"!!!------executeRelAlgStep:join----------!!!"<<std::endl;
    exec_desc.setResult(executeJoin(join, co, eo_work_unit, render_info, queue_time_ms));
    addTemporaryTable(-join->getId(), exec_desc.getResult().getDataPtr());
    return;
  }
#endif
=======
>>>>>>> e41be43f
  const auto logical_values = dynamic_cast<const RelLogicalValues*>(body);
  if (logical_values) {
  	std::cout<<"!!!------executeRelAlgStep:logical_values!!!"<<std::endl;
    exec_desc.setResult(executeLogicalValues(logical_values, eo_work_unit));
    addTemporaryTable(-logical_values->getId(), exec_desc.getResult().getDataPtr());
    return;
  }
  const auto modify = dynamic_cast<const RelModify*>(body);
  if (modify) {
  	std::cout<<"!!!------executeRelAlgStep:modify--------!!!"<<std::endl;
    exec_desc.setResult(executeModify(modify, eo_work_unit));
    return;
  }
  CHECK(false);
}

void RelAlgExecutor::handleNop(RaExecutionDesc& ed) {
  // just set the result of the previous node as the result of no op
  auto body = ed.getBody();
  CHECK(dynamic_cast<const RelAggregate*>(body));
  CHECK_EQ(size_t(1), body->inputCount());
  const auto input = body->getInput(0);
  body->setOutputMetainfo(input->getOutputMetainfo());
  const auto it = temporary_tables_.find(-input->getId());
  CHECK(it != temporary_tables_.end());
  // set up temp table as it could be used by the outer query or next step
  addTemporaryTable(-body->getId(), it->second);

  ed.setResult({it->second, input->getOutputMetainfo()});
}

namespace {

class RexUsedInputsVisitor : public RexVisitor<std::unordered_set<const RexInput*>> {
 public:
  RexUsedInputsVisitor(const Catalog_Namespace::Catalog& cat) : RexVisitor(), cat_(cat) {}

  const std::vector<std::shared_ptr<RexInput>>& get_inputs_owned() const {
    return synthesized_physical_inputs_owned;
  }

  std::unordered_set<const RexInput*> visitInput(
      const RexInput* rex_input) const override {
    const auto input_ra = rex_input->getSourceNode();
    const auto scan_ra = dynamic_cast<const RelScan*>(input_ra);
    if (scan_ra) {
      const auto td = scan_ra->getTableDescriptor();
      if (td) {
        const auto col_id = rex_input->getIndex();
        const auto cd = cat_.getMetadataForColumnBySpi(td->tableId, col_id + 1);
        if (cd && cd->columnType.get_physical_cols() > 0) {
          CHECK(IS_GEO(cd->columnType.get_type()));
          std::unordered_set<const RexInput*> synthesized_physical_inputs;
          for (auto i = 0; i < cd->columnType.get_physical_cols(); i++) {
            auto physical_input =
                new RexInput(scan_ra, SPIMAP_GEO_PHYSICAL_INPUT(col_id, i));
            synthesized_physical_inputs_owned.emplace_back(physical_input);
            synthesized_physical_inputs.insert(physical_input);
          }
          return synthesized_physical_inputs;
        }
      }
    }
    return {rex_input};
  }

 protected:
  std::unordered_set<const RexInput*> aggregateResult(
      const std::unordered_set<const RexInput*>& aggregate,
      const std::unordered_set<const RexInput*>& next_result) const override {
    auto result = aggregate;
    result.insert(next_result.begin(), next_result.end());
    return result;
  }

 private:
  mutable std::vector<std::shared_ptr<RexInput>> synthesized_physical_inputs_owned;
  const Catalog_Namespace::Catalog& cat_;
};

const RelAlgNode* get_data_sink(const RelAlgNode* ra_node) {
  if (auto join = dynamic_cast<const RelJoin*>(ra_node)) {
    CHECK_EQ(size_t(2), join->inputCount());
    return join;
  }
  CHECK_EQ(size_t(1), ra_node->inputCount());
  auto only_src = ra_node->getInput(0);
  const bool is_join = dynamic_cast<const RelJoin*>(only_src) ||
                       dynamic_cast<const RelLeftDeepInnerJoin*>(only_src);
  return is_join ? only_src : ra_node;
}

std::pair<std::unordered_set<const RexInput*>, std::vector<std::shared_ptr<RexInput>>>
get_used_inputs(const RelCompound* compound, const Catalog_Namespace::Catalog& cat) {
  RexUsedInputsVisitor visitor(cat);
  const auto filter_expr = compound->getFilterExpr();
  std::unordered_set<const RexInput*> used_inputs =
      filter_expr ? visitor.visit(filter_expr) : std::unordered_set<const RexInput*>{};
  const auto sources_size = compound->getScalarSourcesSize();
  for (size_t i = 0; i < sources_size; ++i) {
    const auto source_inputs = visitor.visit(compound->getScalarSource(i));
    used_inputs.insert(source_inputs.begin(), source_inputs.end());
  }
  std::vector<std::shared_ptr<RexInput>> used_inputs_owned(visitor.get_inputs_owned());
  return std::make_pair(used_inputs, used_inputs_owned);
}

std::pair<std::unordered_set<const RexInput*>, std::vector<std::shared_ptr<RexInput>>>
get_used_inputs(const RelAggregate* aggregate, const Catalog_Namespace::Catalog& cat) {
  CHECK_EQ(size_t(1), aggregate->inputCount());
  std::unordered_set<const RexInput*> used_inputs;
  std::vector<std::shared_ptr<RexInput>> used_inputs_owned;
  const auto source = aggregate->getInput(0);
  const auto& in_metainfo = source->getOutputMetainfo();
  const auto group_count = aggregate->getGroupByCount();
  CHECK_GE(in_metainfo.size(), group_count);
  for (size_t i = 0; i < group_count; ++i) {
    auto synthesized_used_input = new RexInput(source, i);
    used_inputs_owned.emplace_back(synthesized_used_input);
    used_inputs.insert(synthesized_used_input);
  }
  for (const auto& agg_expr : aggregate->getAggExprs()) {
    for (size_t i = 0; i < agg_expr->size(); ++i) {
      const auto operand_idx = agg_expr->getOperand(i);
      CHECK_GE(in_metainfo.size(), static_cast<size_t>(operand_idx));
      auto synthesized_used_input = new RexInput(source, operand_idx);
      used_inputs_owned.emplace_back(synthesized_used_input);
      used_inputs.insert(synthesized_used_input);
    }
  }
  return std::make_pair(used_inputs, used_inputs_owned);
}

std::pair<std::unordered_set<const RexInput*>, std::vector<std::shared_ptr<RexInput>>>
get_used_inputs(const RelProject* project, const Catalog_Namespace::Catalog& cat) {
  RexUsedInputsVisitor visitor(cat);
  std::unordered_set<const RexInput*> used_inputs;
  for (size_t i = 0; i < project->size(); ++i) {
    const auto proj_inputs = visitor.visit(project->getProjectAt(i));
    used_inputs.insert(proj_inputs.begin(), proj_inputs.end());
  }
  std::vector<std::shared_ptr<RexInput>> used_inputs_owned(visitor.get_inputs_owned());
  return std::make_pair(used_inputs, used_inputs_owned);
}

std::pair<std::unordered_set<const RexInput*>, std::vector<std::shared_ptr<RexInput>>>
get_used_inputs(const RelFilter* filter, const Catalog_Namespace::Catalog& cat) {
  std::unordered_set<const RexInput*> used_inputs;
  std::vector<std::shared_ptr<RexInput>> used_inputs_owned;
  const auto data_sink_node = get_data_sink(filter);
  for (size_t nest_level = 0; nest_level < data_sink_node->inputCount(); ++nest_level) {
    const auto source = data_sink_node->getInput(nest_level);
    const auto scan_source = dynamic_cast<const RelScan*>(source);
    if (scan_source) {
      CHECK(source->getOutputMetainfo().empty());
      for (size_t i = 0; i < scan_source->size(); ++i) {
        auto synthesized_used_input = new RexInput(scan_source, i);
        used_inputs_owned.emplace_back(synthesized_used_input);
        used_inputs.insert(synthesized_used_input);
      }
    } else {
      const auto& partial_in_metadata = source->getOutputMetainfo();
      for (size_t i = 0; i < partial_in_metadata.size(); ++i) {
        auto synthesized_used_input = new RexInput(source, i);
        used_inputs_owned.emplace_back(synthesized_used_input);
        used_inputs.insert(synthesized_used_input);
      }
    }
  }
  return std::make_pair(used_inputs, used_inputs_owned);
}

int table_id_from_ra(const RelAlgNode* ra_node) {
  const auto scan_ra = dynamic_cast<const RelScan*>(ra_node);
  if (scan_ra) {
    const auto td = scan_ra->getTableDescriptor();
    CHECK(td);
    return td->tableId;
  }
  return -ra_node->getId();
}

std::unordered_map<const RelAlgNode*, int> get_input_nest_levels(
    const RelAlgNode* ra_node,
    const std::vector<size_t>& input_permutation) {
  const auto data_sink_node = get_data_sink(ra_node);
  std::unordered_map<const RelAlgNode*, int> input_to_nest_level;
  for (size_t input_idx = 0; input_idx < data_sink_node->inputCount(); ++input_idx) {
    const auto input_node_idx =
        input_permutation.empty() ? input_idx : input_permutation[input_idx];
    const auto input_ra = data_sink_node->getInput(input_node_idx);
    const auto it_ok = input_to_nest_level.emplace(input_ra, input_idx);
    CHECK(it_ok.second);
    LOG_IF(INFO, !input_permutation.empty())
        << "Assigned input " << input_ra->toString() << " to nest level " << input_idx;
  }
  return input_to_nest_level;
}

std::pair<std::unordered_set<const RexInput*>, std::vector<std::shared_ptr<RexInput>>>
get_join_source_used_inputs(const RelAlgNode* ra_node,
                            const Catalog_Namespace::Catalog& cat) {
  const auto data_sink_node = get_data_sink(ra_node);
  if (auto join = dynamic_cast<const RelJoin*>(data_sink_node)) {
    CHECK_EQ(join->inputCount(), 2);
    const auto condition = join->getCondition();
    RexUsedInputsVisitor visitor(cat);
    auto condition_inputs = visitor.visit(condition);
    std::vector<std::shared_ptr<RexInput>> condition_inputs_owned(
        visitor.get_inputs_owned());
    return std::make_pair(condition_inputs, condition_inputs_owned);
  }

  if (auto left_deep_join = dynamic_cast<const RelLeftDeepInnerJoin*>(data_sink_node)) {
    CHECK_GE(left_deep_join->inputCount(), 2);
    const auto condition = left_deep_join->getInnerCondition();
    RexUsedInputsVisitor visitor(cat);
    auto result = visitor.visit(condition);
    for (size_t nesting_level = 1; nesting_level <= left_deep_join->inputCount() - 1;
         ++nesting_level) {
      const auto outer_condition = left_deep_join->getOuterCondition(nesting_level);
      if (outer_condition) {
        const auto outer_result = visitor.visit(outer_condition);
        result.insert(outer_result.begin(), outer_result.end());
      }
    }
    std::vector<std::shared_ptr<RexInput>> used_inputs_owned(visitor.get_inputs_owned());
    return std::make_pair(result, used_inputs_owned);
  }

  CHECK_EQ(ra_node->inputCount(), 1);
  return std::make_pair(std::unordered_set<const RexInput*>{},
                        std::vector<std::shared_ptr<RexInput>>{});
}

std::vector<const RelAlgNode*> get_non_join_sequence(const RelAlgNode* ra) {
  std::vector<const RelAlgNode*> seq;
  for (auto join = dynamic_cast<const RelJoin*>(ra); join;
       join = static_cast<const RelJoin*>(join->getInput(0))) {
    CHECK_EQ(size_t(2), join->inputCount());
    seq.emplace_back(join->getInput(1));
    auto lhs = join->getInput(0);
    if (!dynamic_cast<const RelJoin*>(lhs)) {
      seq.emplace_back(lhs);
      break;
    }
  }
  std::reverse(seq.begin(), seq.end());
  return seq;
}

void collect_used_input_desc(
    std::vector<InputDescriptor>& input_descs,
    const Catalog_Namespace::Catalog& cat,
    std::unordered_set<std::shared_ptr<const InputColDescriptor>>& input_col_descs_unique,
    const RelAlgNode* ra_node,
    const std::unordered_set<const RexInput*>& source_used_inputs,
    const std::unordered_map<const RelAlgNode*, int>& input_to_nest_level) {
  std::unordered_set<InputDescriptor> input_descs_unique(input_descs.begin(),
                                                         input_descs.end());
  const auto non_join_src_seq = get_non_join_sequence(get_data_sink(ra_node));
  std::unordered_map<const RelAlgNode*, int> non_join_to_nest_level;
  for (const auto node : non_join_src_seq) {
    non_join_to_nest_level.insert(std::make_pair(node, non_join_to_nest_level.size()));
  }
  for (const auto used_input : source_used_inputs) {
    const auto input_ra = used_input->getSourceNode();
    const int table_id = table_id_from_ra(input_ra);
    const auto col_id = used_input->getIndex();
    auto it = input_to_nest_level.find(input_ra);
    if (it == input_to_nest_level.end()) {
      throw std::runtime_error("Bushy joins not supported");
    }
    const int input_desc = it->second;
    input_col_descs_unique.insert(std::make_shared<const InputColDescriptor>(
        dynamic_cast<const RelScan*>(input_ra)
            ? cat.getColumnIdBySpi(table_id, col_id + 1)
            : col_id,
        table_id,
        input_desc));
  }
}

template <class RA>
std::pair<std::vector<InputDescriptor>,
          std::list<std::shared_ptr<const InputColDescriptor>>>
get_input_desc_impl(const RA* ra_node,
                    const std::unordered_set<const RexInput*>& used_inputs,
                    const std::unordered_map<const RelAlgNode*, int>& input_to_nest_level,
                    const std::vector<size_t>& input_permutation,
                    const Catalog_Namespace::Catalog& cat) {
  std::vector<InputDescriptor> input_descs;
  const auto data_sink_node = get_data_sink(ra_node);
  for (size_t input_idx = 0; input_idx < data_sink_node->inputCount(); ++input_idx) {
    const auto input_node_idx =
        input_permutation.empty() ? input_idx : input_permutation[input_idx];
    const auto input_ra = data_sink_node->getInput(input_node_idx);
    const int table_id = table_id_from_ra(input_ra);
    input_descs.emplace_back(table_id, input_idx);
  }
  std::sort(input_descs.begin(),
            input_descs.end(),
            [](const InputDescriptor& lhs, const InputDescriptor& rhs) {
              return lhs.getNestLevel() < rhs.getNestLevel();
            });
  std::unordered_set<std::shared_ptr<const InputColDescriptor>> input_col_descs_unique;
  collect_used_input_desc(input_descs,
                          cat,
                          input_col_descs_unique,
                          ra_node,
                          used_inputs,
                          input_to_nest_level);
  std::unordered_set<const RexInput*> join_source_used_inputs;
  std::vector<std::shared_ptr<RexInput>> join_source_used_inputs_owned;
  std::tie(join_source_used_inputs, join_source_used_inputs_owned) =
      get_join_source_used_inputs(ra_node, cat);
  collect_used_input_desc(input_descs,
                          cat,
                          input_col_descs_unique,
                          ra_node,
                          join_source_used_inputs,
                          input_to_nest_level);
  std::vector<std::shared_ptr<const InputColDescriptor>> input_col_descs(
      input_col_descs_unique.begin(), input_col_descs_unique.end());

  std::sort(
      input_col_descs.begin(),
      input_col_descs.end(),
      [](std::shared_ptr<const InputColDescriptor> const& lhs,
         std::shared_ptr<const InputColDescriptor> const& rhs) {
        if (lhs->getScanDesc().getNestLevel() == rhs->getScanDesc().getNestLevel()) {
          return lhs->getColId() < rhs->getColId();
        }
        return lhs->getScanDesc().getNestLevel() < rhs->getScanDesc().getNestLevel();
      });
  return {input_descs,
          std::list<std::shared_ptr<const InputColDescriptor>>(input_col_descs.begin(),
                                                               input_col_descs.end())};
}

template <class RA>
std::tuple<std::vector<InputDescriptor>,
           std::list<std::shared_ptr<const InputColDescriptor>>,
           std::vector<std::shared_ptr<RexInput>>>
get_input_desc(const RA* ra_node,
               const std::unordered_map<const RelAlgNode*, int>& input_to_nest_level,
               const std::vector<size_t>& input_permutation,
               const Catalog_Namespace::Catalog& cat) {
  std::unordered_set<const RexInput*> used_inputs;
  std::vector<std::shared_ptr<RexInput>> used_inputs_owned;
  std::tie(used_inputs, used_inputs_owned) = get_used_inputs(ra_node, cat);
  auto input_desc_pair = get_input_desc_impl(
      ra_node, used_inputs, input_to_nest_level, input_permutation, cat);
  return std::make_tuple(
      input_desc_pair.first, input_desc_pair.second, used_inputs_owned);
}

size_t get_scalar_sources_size(const RelCompound* compound) {
  return compound->getScalarSourcesSize();
}

size_t get_scalar_sources_size(const RelProject* project) {
  return project->size();
}

const RexScalar* scalar_at(const size_t i, const RelCompound* compound) {
  return compound->getScalarSource(i);
}

const RexScalar* scalar_at(const size_t i, const RelProject* project) {
  return project->getProjectAt(i);
}

std::shared_ptr<Analyzer::Expr> set_transient_dict(
    const std::shared_ptr<Analyzer::Expr> expr) {
  const auto& ti = expr->get_type_info();
  if (!ti.is_string() || ti.get_compression() != kENCODING_NONE) {
    return expr;
  }
  auto transient_dict_ti = ti;
  transient_dict_ti.set_compression(kENCODING_DICT);
  transient_dict_ti.set_comp_param(TRANSIENT_DICT_ID);
  transient_dict_ti.set_fixed_size();
  return expr->add_cast(transient_dict_ti);
}

template <class RA>
std::vector<std::shared_ptr<Analyzer::Expr>> translate_scalar_sources(
    const RA* ra_node,
    const RelAlgTranslator& translator) {
  std::vector<std::shared_ptr<Analyzer::Expr>> scalar_sources;
  for (size_t i = 0; i < get_scalar_sources_size(ra_node); ++i) {
    const auto scalar_rex = scalar_at(i, ra_node);
    if (dynamic_cast<const RexRef*>(scalar_rex)) {
      // RexRef are synthetic scalars we append at the end of the real ones
      // for the sake of taking memory ownership, no real work needed here.
      continue;
    }

    const auto scalar_expr =
        rewrite_array_elements(translator.translateScalarRex(scalar_rex).get());
    const auto rewritten_expr = rewrite_expr(scalar_expr.get());
    try {
      scalar_sources.push_back(set_transient_dict(fold_expr(rewritten_expr.get())));
    } catch (...) {
      scalar_sources.push_back(fold_expr(rewritten_expr.get()));
    }
  }

  return scalar_sources;
}

std::list<std::shared_ptr<Analyzer::Expr>> translate_groupby_exprs(
    const RelCompound* compound,
    const std::vector<std::shared_ptr<Analyzer::Expr>>& scalar_sources) {
  if (!compound->isAggregate()) {
    return {nullptr};
  }
  std::list<std::shared_ptr<Analyzer::Expr>> groupby_exprs;
  for (size_t group_idx = 0; group_idx < compound->getGroupByCount(); ++group_idx) {
    groupby_exprs.push_back(set_transient_dict(scalar_sources[group_idx]));
  }
  return groupby_exprs;
}

std::list<std::shared_ptr<Analyzer::Expr>> translate_groupby_exprs(
    const RelAggregate* aggregate,
    const std::vector<std::shared_ptr<Analyzer::Expr>>& scalar_sources) {
  std::list<std::shared_ptr<Analyzer::Expr>> groupby_exprs;
  for (size_t group_idx = 0; group_idx < aggregate->getGroupByCount(); ++group_idx) {
    groupby_exprs.push_back(set_transient_dict(scalar_sources[group_idx]));
  }
  return groupby_exprs;
}

QualsConjunctiveForm translate_quals(const RelCompound* compound,
                                     const RelAlgTranslator& translator) {
  const auto filter_rex = compound->getFilterExpr();
  const auto filter_expr =
      filter_rex ? translator.translateScalarRex(filter_rex) : nullptr;
  return filter_expr ? qual_to_conjunctive_form(fold_expr(filter_expr.get()))
                     : QualsConjunctiveForm{};
}

std::vector<Analyzer::Expr*> translate_targets(
    std::vector<std::shared_ptr<Analyzer::Expr>>& target_exprs_owned,
    const std::vector<std::shared_ptr<Analyzer::Expr>>& scalar_sources,
    const std::list<std::shared_ptr<Analyzer::Expr>>& groupby_exprs,
    const RelCompound* compound,
    const RelAlgTranslator& translator) {
  std::vector<Analyzer::Expr*> target_exprs;
  for (size_t i = 0; i < compound->size(); ++i) {
    const auto target_rex = compound->getTargetExpr(i);
    const auto target_rex_agg = dynamic_cast<const RexAgg*>(target_rex);
    std::shared_ptr<Analyzer::Expr> target_expr;
    if (target_rex_agg) {
      target_expr =
          RelAlgTranslator::translateAggregateRex(target_rex_agg, scalar_sources);
    } else {
      const auto target_rex_scalar = dynamic_cast<const RexScalar*>(target_rex);
      const auto target_rex_ref = dynamic_cast<const RexRef*>(target_rex_scalar);
      if (target_rex_ref) {
        const auto ref_idx = target_rex_ref->getIndex();
        CHECK_GE(ref_idx, size_t(1));
        CHECK_LE(ref_idx, groupby_exprs.size());
        const auto groupby_expr = *std::next(groupby_exprs.begin(), ref_idx - 1);
        target_expr = var_ref(groupby_expr.get(), Analyzer::Var::kGROUPBY, ref_idx);
      } else {
        target_expr = translator.translateScalarRex(target_rex_scalar);
        auto rewritten_expr = rewrite_expr(target_expr.get());
        target_expr = fold_expr(rewritten_expr.get());
      }
    }
    CHECK(target_expr);
    target_exprs_owned.push_back(target_expr);
    target_exprs.push_back(target_expr.get());
  }
  return target_exprs;
}

std::vector<Analyzer::Expr*> translate_targets(
    std::vector<std::shared_ptr<Analyzer::Expr>>& target_exprs_owned,
    const std::vector<std::shared_ptr<Analyzer::Expr>>& scalar_sources,
    const std::list<std::shared_ptr<Analyzer::Expr>>& groupby_exprs,
    const RelAggregate* aggregate,
    const RelAlgTranslator& translator) {
  std::vector<Analyzer::Expr*> target_exprs;
  size_t group_key_idx = 0;
  for (const auto& groupby_expr : groupby_exprs) {
    auto target_expr =
        var_ref(groupby_expr.get(), Analyzer::Var::kGROUPBY, group_key_idx++);
    target_exprs_owned.push_back(target_expr);
    target_exprs.push_back(target_expr.get());
  }

  for (const auto& target_rex_agg : aggregate->getAggExprs()) {
    auto target_expr =
        RelAlgTranslator::translateAggregateRex(target_rex_agg.get(), scalar_sources);
    CHECK(target_expr);
    target_expr = fold_expr(target_expr.get());
    target_exprs_owned.push_back(target_expr);
    target_exprs.push_back(target_expr.get());
  }
  return target_exprs;
}

bool is_count_distinct(const Analyzer::Expr* expr) {
  const auto agg_expr = dynamic_cast<const Analyzer::AggExpr*>(expr);
  return agg_expr && agg_expr->get_is_distinct();
}

std::vector<TargetMetaInfo> get_modify_manipulated_targets_meta(
    ModifyManipulationTarget const* manip_node,
    const std::vector<Analyzer::Expr*>& target_exprs) {
  std::vector<TargetMetaInfo> targets_meta;

  for (int i = 0; i < (manip_node->getTargetColumnCount()); ++i) {
    CHECK(target_exprs[i]);
    // TODO(alex): remove the count distinct type fixup.
    targets_meta.emplace_back(manip_node->getTargetColumns()[i],
                              is_count_distinct(target_exprs[i])
                                  ? SQLTypeInfo(kBIGINT, false)
                                  : target_exprs[i]->get_type_info());
  }

  return targets_meta;
}

template <class RA>
std::vector<TargetMetaInfo> get_targets_meta(
    const RA* ra_node,
    const std::vector<Analyzer::Expr*>& target_exprs) {
  std::vector<TargetMetaInfo> targets_meta;
  for (size_t i = 0; i < ra_node->size(); ++i) {
    CHECK(target_exprs[i]);
    // TODO(alex): remove the count distinct type fixup.
    targets_meta.emplace_back(
        ra_node->getFieldName(i),
        is_count_distinct(target_exprs[i])
            ? SQLTypeInfo(kBIGINT, false)
            : get_logical_type_info(target_exprs[i]->get_type_info()),
        target_exprs[i]->get_type_info());
  }
  return targets_meta;
}

}  // namespace

void RelAlgExecutor::executeUpdateViaCompound(const RelCompound* compound,
                                              const CompilationOptions& co,
                                              const ExecutionOptions& eo,
                                              RenderInfo* render_info,
                                              const int64_t queue_time_ms) {
  if (!compound->validateTargetColumns(
          yieldColumnValidator(compound->getModifiedTableDescriptor()))) {
    throw std::runtime_error(
        "Unsupported update operation encountered.  (None-encoded string column updates "
        "are not supported.)");
  }

  const auto work_unit = createModifyCompoundWorkUnit(
      compound, {{}, SortAlgorithm::Default, 0, 0}, eo.just_explain);
  const auto table_infos = get_table_infos(work_unit.exe_unit, executor_);
  CompilationOptions co_project = co;
  co_project.device_type_ = ExecutorDeviceType::CPU;

  try {
    UpdateTriggeredCacheInvalidator::invalidateCaches();

    UpdateTransactionParameters update_params(compound->getModifiedTableDescriptor(),
                                              compound->getTargetColumns(),
                                              compound->getOutputMetainfo(),
                                              compound->isVarlenUpdateRequired());
    auto update_callback = yieldUpdateCallback(update_params);
    executor_->executeUpdate(work_unit.exe_unit,
                             table_infos.front(),
                             co_project,
                             eo,
                             cat_,
                             executor_->row_set_mem_owner_,
                             update_callback);
    update_params.finalizeTransaction();
  } catch (...) {
    LOG(INFO) << "Update operation failed.";
    throw;
  }
}

void RelAlgExecutor::executeUpdateViaProject(const RelProject* project,
                                             const CompilationOptions& co,
                                             const ExecutionOptions& eo,
                                             RenderInfo* render_info,
                                             const int64_t queue_time_ms) {
  if (!project->validateTargetColumns(
          yieldColumnValidator(project->getModifiedTableDescriptor()))) {
    throw std::runtime_error(
        "Unsupported update operation encountered.  (None-encoded string column updates "
        "are not supported.)");
  }

  auto work_unit = createModifyProjectWorkUnit(
      project, {{}, SortAlgorithm::Default, 0, 0}, eo.just_explain);
  const auto table_infos = get_table_infos(work_unit.exe_unit, executor_);
  CompilationOptions co_project = co;
  co_project.device_type_ = ExecutorDeviceType::CPU;

  if (project->isSimple()) {
    CHECK_EQ(size_t(1), project->inputCount());
    const auto input_ra = project->getInput(0);
    if (dynamic_cast<const RelSort*>(input_ra)) {
      const auto& input_table =
          get_temporary_table(&temporary_tables_, -input_ra->getId());
      CHECK(input_table);
      work_unit.exe_unit.scan_limit = input_table->rowCount();
    }
  }

  try {
    UpdateTriggeredCacheInvalidator::invalidateCaches();

    UpdateTransactionParameters update_params(project->getModifiedTableDescriptor(),
                                              project->getTargetColumns(),
                                              project->getOutputMetainfo(),
                                              project->isVarlenUpdateRequired());
    auto update_callback = yieldUpdateCallback(update_params);
    executor_->executeUpdate(work_unit.exe_unit,
                             table_infos.front(),
                             co_project,
                             eo,
                             cat_,
                             executor_->row_set_mem_owner_,
                             update_callback);
    update_params.finalizeTransaction();
  } catch (...) {
    LOG(INFO) << "Update operation failed.";
    throw;
  }
}

void RelAlgExecutor::executeDeleteViaCompound(const RelCompound* compound,
                                              const CompilationOptions& co,
                                              const ExecutionOptions& eo,
                                              RenderInfo* render_info,
                                              const int64_t queue_time_ms) {
  auto* table_descriptor = compound->getModifiedTableDescriptor();
  if (!table_descriptor->hasDeletedCol) {
    throw std::runtime_error(
        "DELETE only supported on tables with the vacuum attribute set to 'delayed'");
  }

  const auto work_unit = createModifyCompoundWorkUnit(
      compound, {{}, SortAlgorithm::Default, 0, 0}, eo.just_explain);
  const auto table_infos = get_table_infos(work_unit.exe_unit, executor_);
  CompilationOptions co_project = co;
  co_project.device_type_ = ExecutorDeviceType::CPU;

  try {
    DeleteTriggeredCacheInvalidator::invalidateCaches();

    DeleteTransactionParameters delete_params;
    auto delete_callback = yieldDeleteCallback(delete_params);

    executor_->executeUpdate(work_unit.exe_unit,
                             table_infos.front(),
                             co_project,
                             eo,
                             cat_,
                             executor_->row_set_mem_owner_,
                             delete_callback);
    delete_params.finalizeTransaction();
  } catch (...) {
    LOG(INFO) << "Delete operation failed.";
    throw;
  }
}

void RelAlgExecutor::executeDeleteViaProject(const RelProject* project,
                                             const CompilationOptions& co,
                                             const ExecutionOptions& eo,
                                             RenderInfo* render_info,
                                             const int64_t queue_time_ms) {
  auto* table_descriptor = project->getModifiedTableDescriptor();
  if (!table_descriptor->hasDeletedCol) {
    throw std::runtime_error(
        "DELETE only supported on tables with the vacuum attribute set to 'delayed'");
  }

  auto work_unit = createModifyProjectWorkUnit(
      project, {{}, SortAlgorithm::Default, 0, 0}, eo.just_explain);
  const auto table_infos = get_table_infos(work_unit.exe_unit, executor_);
  CompilationOptions co_project = co;
  co_project.device_type_ = ExecutorDeviceType::CPU;

  if (project->isSimple()) {
    CHECK_EQ(size_t(1), project->inputCount());
    const auto input_ra = project->getInput(0);
    if (dynamic_cast<const RelSort*>(input_ra)) {
      const auto& input_table =
          get_temporary_table(&temporary_tables_, -input_ra->getId());
      CHECK(input_table);
      work_unit.exe_unit.scan_limit = input_table->rowCount();
    }
  }

  try {
    DeleteTriggeredCacheInvalidator::invalidateCaches();

    DeleteTransactionParameters delete_params;
    auto delete_callback = yieldDeleteCallback(delete_params);

    executor_->executeUpdate(work_unit.exe_unit,
                             table_infos.front(),
                             co_project,
                             eo,
                             cat_,
                             executor_->row_set_mem_owner_,
                             delete_callback);
    delete_params.finalizeTransaction();
  } catch (...) {
    LOG(INFO) << "Delete operation failed.";
    throw;
  }
}

ExecutionResult RelAlgExecutor::executeCompound(const RelCompound* compound,
                                                const CompilationOptions& co,
                                                const ExecutionOptions& eo,
                                                RenderInfo* render_info,
                                                const int64_t queue_time_ms) {
  const auto work_unit = createCompoundWorkUnit(
      compound, {{}, SortAlgorithm::Default, 0, 0}, eo.just_explain);
  CompilationOptions co_compound = co;
  if (work_unit.exe_unit.query_features.isCPUOnlyExecutionRequired()) {
    co_compound.device_type_ = ExecutorDeviceType::CPU;
  }
  return executeWorkUnit(work_unit,
                         compound->getOutputMetainfo(),
                         compound->isAggregate(),
                         co_compound,
                         eo,
                         render_info,
                         queue_time_ms);
}

ExecutionResult RelAlgExecutor::executeAggregate(const RelAggregate* aggregate,
                                                 const CompilationOptions& co,
                                                 const ExecutionOptions& eo,
                                                 RenderInfo* render_info,
                                                 const int64_t queue_time_ms) {
  const auto work_unit = createAggregateWorkUnit(
      aggregate, {{}, SortAlgorithm::Default, 0, 0}, eo.just_explain);
  return executeWorkUnit(work_unit,
                         aggregate->getOutputMetainfo(),
                         true,
                         co,
                         eo,
                         render_info,
                         queue_time_ms);
}

ExecutionResult RelAlgExecutor::executeProject(const RelProject* project,
                                               const CompilationOptions& co,
                                               const ExecutionOptions& eo,
                                               RenderInfo* render_info,
                                               const int64_t queue_time_ms) {
  auto work_unit =
      createProjectWorkUnit(project, {{}, SortAlgorithm::Default, 0, 0}, eo.just_explain);
  CompilationOptions co_project = co;
  if (work_unit.exe_unit.query_features.isCPUOnlyExecutionRequired()) {
    co_project.device_type_ = ExecutorDeviceType::CPU;
  }

  if (project->isSimple()) {
    CHECK_EQ(size_t(1), project->inputCount());
    const auto input_ra = project->getInput(0);
    if (dynamic_cast<const RelSort*>(input_ra)) {
      co_project.device_type_ = ExecutorDeviceType::CPU;
      const auto& input_table =
          get_temporary_table(&temporary_tables_, -input_ra->getId());
      CHECK(input_table);
      work_unit.exe_unit.scan_limit =
          std::min(input_table->getLimit(), input_table->rowCount());
    }
  }
  return executeWorkUnit(work_unit,
                         project->getOutputMetainfo(),
                         false,
                         co_project,
                         eo,
                         render_info,
                         queue_time_ms);
}

ExecutionResult RelAlgExecutor::executeFilter(const RelFilter* filter,
                                              const CompilationOptions& co,
                                              const ExecutionOptions& eo,
                                              RenderInfo* render_info,
                                              const int64_t queue_time_ms) {
  const auto work_unit =
      createFilterWorkUnit(filter, {{}, SortAlgorithm::Default, 0, 0}, eo.just_explain);
  return executeWorkUnit(
      work_unit, filter->getOutputMetainfo(), false, co, eo, render_info, queue_time_ms);
}

ExecutionResult RelAlgExecutor::executeModify(const RelModify* modify,
                                              const ExecutionOptions& eo) {
  if (eo.just_explain) {
    throw std::runtime_error("EXPLAIN not supported for ModifyTable");
  }

  auto rs = std::make_shared<ResultSet>(TargetInfoList{},
                                        ExecutorDeviceType::CPU,
                                        QueryMemoryDescriptor(),
                                        executor_->getRowSetMemoryOwner(),
                                        executor_);

  std::vector<TargetMetaInfo> empty_targets;
  return {rs, empty_targets};
}

ExecutionResult RelAlgExecutor::executeLogicalValues(
    const RelLogicalValues* logical_values,
    const ExecutionOptions& eo) {
  if (eo.just_explain) {
    throw std::runtime_error("EXPLAIN not supported for LogicalValues");
  }
  QueryMemoryDescriptor query_mem_desc(
      executor_, 1, QueryDescriptionType::NonGroupedAggregate);

  const auto& tuple_type = logical_values->getTupleType();
  for (size_t i = 0; i < tuple_type.size(); ++i) {
    query_mem_desc.addAggColWidth(ColWidths{8, 8});
  }
  logical_values->setOutputMetainfo(tuple_type);
  std::vector<std::unique_ptr<Analyzer::ColumnVar>> owned_column_expressions;
  std::vector<Analyzer::Expr*> target_expressions;
  for (const auto& tuple_component : tuple_type) {
    const auto column_var =
        new Analyzer::ColumnVar(tuple_component.get_type_info(), 0, 0, 0);
    target_expressions.push_back(column_var);
    owned_column_expressions.emplace_back(column_var);
  }
  std::vector<TargetInfo> target_infos;
  for (const auto& tuple_type_component : tuple_type) {
    target_infos.emplace_back(TargetInfo{false,
                                         kCOUNT,
                                         tuple_type_component.get_type_info(),
                                         SQLTypeInfo(kNULLT, false),
                                         false,
                                         false});
  }
  auto rs = std::make_shared<ResultSet>(target_infos,
                                        ExecutorDeviceType::CPU,
                                        query_mem_desc,
                                        executor_->getRowSetMemoryOwner(),
                                        executor_);
  return {rs, tuple_type};
}

namespace {

// TODO(alex): Once we're fully migrated to the relational algebra model, change
// the executor interface to use the collation directly and remove this conversion.
std::list<Analyzer::OrderEntry> get_order_entries(const RelSort* sort) {
  std::list<Analyzer::OrderEntry> result;
  for (size_t i = 0; i < sort->collationCount(); ++i) {
    const auto sort_field = sort->getCollation(i);
    result.emplace_back(sort_field.getField() + 1,
                        sort_field.getSortDir() == SortDirection::Descending,
                        sort_field.getNullsPosition() == NullSortedPosition::First);
  }
  return result;
}

size_t get_scan_limit(const RelAlgNode* ra, const size_t limit) {
  const auto aggregate = dynamic_cast<const RelAggregate*>(ra);
  if (aggregate) {
    return 0;
  }
  const auto compound = dynamic_cast<const RelCompound*>(ra);
  return (compound && compound->isAggregate()) ? 0 : limit;
}

bool first_oe_is_desc(const std::list<Analyzer::OrderEntry>& order_entries) {
  return !order_entries.empty() && order_entries.front().is_desc;
}

}  // namespace

ExecutionResult RelAlgExecutor::executeSort(const RelSort* sort,
                                            const CompilationOptions& co,
                                            const ExecutionOptions& eo,
                                            RenderInfo* render_info,
                                            const int64_t queue_time_ms) {
  CHECK_EQ(size_t(1), sort->inputCount());
  const auto source = sort->getInput(0);
  if (dynamic_cast<const RelSort*>(source)) {
    throw std::runtime_error("Sort node not supported as input to another sort");
  }
  const bool is_aggregate = node_is_aggregate(source);
  auto it = leaf_results_.find(sort->getId());
  if (it != leaf_results_.end()) {
    // Add any transient string literals to the sdp on the agg
    const auto source_work_unit = createSortInputWorkUnit(sort, eo.just_explain);
    GroupByAndAggregate::addTransientStringLiterals(
        source_work_unit.exe_unit, executor_, executor_->row_set_mem_owner_);

    // Handle push-down for LIMIT for multi-node
    auto& aggregated_result = it->second;
    auto& result_rows = aggregated_result.rs;
    const size_t limit = sort->getLimit();
    const size_t offset = sort->getOffset();
    const auto order_entries = get_order_entries(sort);
    if (limit || offset) {
      if (!order_entries.empty()) {
        result_rows->sort(order_entries, limit + offset);
      }
      result_rows->dropFirstN(offset);
      if (limit) {
        result_rows->keepFirstN(limit);
      }
    }
    ExecutionResult result(result_rows, aggregated_result.targets_meta);
    sort->setOutputMetainfo(aggregated_result.targets_meta);

    return result;
  }
  while (true) {
    std::list<std::shared_ptr<Analyzer::Expr>> groupby_exprs;
    bool is_desc{false};
    try {
      const auto source_work_unit = createSortInputWorkUnit(sort, eo.just_explain);
      is_desc = first_oe_is_desc(source_work_unit.exe_unit.sort_info.order_entries);
      groupby_exprs = source_work_unit.exe_unit.groupby_exprs;
      auto source_result = executeWorkUnit(source_work_unit,
                                           source->getOutputMetainfo(),
                                           is_aggregate,
                                           co,
                                           eo,
                                           render_info,
                                           queue_time_ms);
      if (render_info && render_info->isPotentialInSituRender()) {
        return source_result;
      }
      if (source_result.isFilterPushDownEnabled()) {
        return source_result;
      }
      auto rows_to_sort = source_result.getRows();
      if (eo.just_explain) {
        return {rows_to_sort, {}};
      }
      const size_t limit = sort->getLimit();
      const size_t offset = sort->getOffset();
      if (sort->collationCount() != 0 && !rows_to_sort->definitelyHasNoRows() &&
          !use_speculative_top_n(source_work_unit.exe_unit,
                                 rows_to_sort->getQueryMemDesc())) {
        rows_to_sort->sort(source_work_unit.exe_unit.sort_info.order_entries,
                           limit + offset);
      }
      if (limit || offset) {
        if (g_cluster && sort->collationCount() == 0) {
          if (offset >= rows_to_sort->rowCount()) {
            rows_to_sort->dropFirstN(offset);
          } else {
            rows_to_sort->keepFirstN(limit + offset);
          }
        } else {
          rows_to_sort->dropFirstN(offset);
          if (limit) {
            rows_to_sort->keepFirstN(limit);
          }
        }
      }
      return {rows_to_sort, source_result.getTargetsMeta()};
    } catch (const SpeculativeTopNFailed&) {
      CHECK_EQ(size_t(1), groupby_exprs.size());
      speculative_topn_blacklist_.add(groupby_exprs.front(), is_desc);
    }
  }
  CHECK(false);
  return {std::make_shared<ResultSet>(std::vector<TargetInfo>{},
                                      co.device_type_,
                                      QueryMemoryDescriptor(),
                                      nullptr,
                                      executor_),
          {}};
}

RelAlgExecutor::WorkUnit RelAlgExecutor::createSortInputWorkUnit(
    const RelSort* sort,
    const bool just_explain) {
  const auto source = sort->getInput(0);
  const size_t limit = sort->getLimit();
  const size_t offset = sort->getOffset();
  const size_t scan_limit = sort->collationCount() ? 0 : get_scan_limit(source, limit);
  const size_t scan_total_limit =
      scan_limit ? get_scan_limit(source, scan_limit + offset) : 0;
  size_t max_groups_buffer_entry_guess{
      scan_total_limit ? scan_total_limit : max_groups_buffer_entry_default_guess};
  SortAlgorithm sort_algorithm{SortAlgorithm::SpeculativeTopN};
  const auto order_entries = get_order_entries(sort);
  SortInfo sort_info{order_entries, sort_algorithm, limit, offset};
  auto source_work_unit = createWorkUnit(source, sort_info, just_explain);
  const auto& source_exe_unit = source_work_unit.exe_unit;
  if (source_exe_unit.groupby_exprs.size() == 1) {
    if (!source_exe_unit.groupby_exprs.front()) {
      sort_algorithm = SortAlgorithm::StreamingTopN;
    } else {
      if (speculative_topn_blacklist_.contains(source_exe_unit.groupby_exprs.front(),
                                               first_oe_is_desc(order_entries))) {
        sort_algorithm = SortAlgorithm::Default;
      }
    }
  }

  sort->setOutputMetainfo(source->getOutputMetainfo());
  // NB: the `body` field of the returned `WorkUnit` needs to be the `source` node,
  // not the `sort`. The aggregator needs the pre-sorted result from leaves.
  return {{source_exe_unit.input_descs,
           std::move(source_exe_unit.input_col_descs),
           source_exe_unit.simple_quals,
           source_exe_unit.quals,
           source_exe_unit.join_quals,
           source_exe_unit.groupby_exprs,
           source_exe_unit.target_exprs,
           nullptr,
           {sort_info.order_entries, sort_algorithm, limit, offset},
           scan_total_limit},
          source,
          max_groups_buffer_entry_guess,
          std::move(source_work_unit.query_rewriter),
          source_work_unit.input_permutation,
          source_work_unit.left_deep_join_input_sizes};
}

namespace {

// Upper bound estimation for the number of groups. Not strictly correct and not
// tight, but if the tables involved are really small we shouldn't waste time doing
// the NDV estimation. We don't account for cross-joins and / or group by unnested
// array, which is the reason this estimation isn't entirely reliable.
size_t groups_approx_upper_bound(const std::vector<InputTableInfo>& table_infos) {
  CHECK(!table_infos.empty());
  const auto& first_table = table_infos.front();
  size_t max_num_groups = first_table.info.getNumTuplesUpperBound();
  for (const auto& table_info : table_infos) {
    if (table_info.info.getNumTuplesUpperBound() > max_num_groups) {
      max_num_groups = table_info.info.getNumTuplesUpperBound();
    }
  }
  return std::max(max_num_groups, size_t(1));
}

bool can_use_scan_limit(const RelAlgExecutionUnit& ra_exe_unit) {
  for (const auto target_expr : ra_exe_unit.target_exprs) {
    if (dynamic_cast<const Analyzer::AggExpr*>(target_expr)) {
      return false;
    }
  }
  if (ra_exe_unit.groupby_exprs.size() == 1 && !ra_exe_unit.groupby_exprs.front() &&
      (!ra_exe_unit.scan_limit || ra_exe_unit.scan_limit > Executor::high_scan_limit)) {
    return true;
  }
  return false;
}

RelAlgExecutionUnit decide_approx_count_distinct_implementation(
    const RelAlgExecutionUnit& ra_exe_unit_in,
    const std::vector<InputTableInfo>& table_infos,
    const Executor* executor,
    const ExecutorDeviceType device_type_in,
    std::vector<std::shared_ptr<Analyzer::Expr>>& target_exprs_owned) {
  RelAlgExecutionUnit ra_exe_unit = ra_exe_unit_in;
  for (size_t i = 0; i < ra_exe_unit.target_exprs.size(); ++i) {
    const auto target_expr = ra_exe_unit.target_exprs[i];
    const auto agg_info = target_info(target_expr);
    if (agg_info.agg_kind != kAPPROX_COUNT_DISTINCT) {
      continue;
    }
    CHECK(dynamic_cast<const Analyzer::AggExpr*>(target_expr));
    const auto arg = static_cast<Analyzer::AggExpr*>(target_expr)->get_own_arg();
    CHECK(arg);
    const auto& arg_ti = arg->get_type_info();
    // Avoid calling getExpressionRange for variable length types (string and array),
    // it'd trigger an assertion since that API expects to be called only for types
    // for which the notion of range is well-defined. A bit of a kludge, but the
    // logic to reject these types anyway is at lower levels in the stack and not
    // really worth pulling into a separate function for now.
    if (!(arg_ti.is_number() || arg_ti.is_boolean() || arg_ti.is_time() ||
          (arg_ti.is_string() && arg_ti.get_compression() == kENCODING_DICT))) {
      continue;
    }
    const auto arg_range = getExpressionRange(arg.get(), table_infos, executor);
    if (arg_range.getType() != ExpressionRangeType::Integer) {
      continue;
    }
    // When running distributed, the threshold for using the precise implementation
    // must be consistent across all leaves, otherwise we could have a mix of precise
    // and approximate bitmaps and we cannot aggregate them.
    const auto device_type = g_cluster ? ExecutorDeviceType::GPU : device_type_in;
    const auto bitmap_sz_bits = arg_range.getIntMax() - arg_range.getIntMin() + 1;
    const auto sub_bitmap_count =
        get_count_distinct_sub_bitmap_count(bitmap_sz_bits, ra_exe_unit, device_type);
    int64_t approx_bitmap_sz_bits{0};
    const auto error_rate =
        static_cast<Analyzer::AggExpr*>(target_expr)->get_error_rate();
    if (error_rate) {
      CHECK(error_rate->get_type_info().get_type() == kSMALLINT);
      CHECK_GE(error_rate->get_constval().smallintval, 1);
      approx_bitmap_sz_bits = hll_size_for_rate(error_rate->get_constval().smallintval);
    } else {
      approx_bitmap_sz_bits = g_hll_precision_bits;
    }
    CountDistinctDescriptor approx_count_distinct_desc{CountDistinctImplType::Bitmap,
                                                       arg_range.getIntMin(),
                                                       approx_bitmap_sz_bits,
                                                       true,
                                                       device_type,
                                                       sub_bitmap_count};
    CountDistinctDescriptor precise_count_distinct_desc{CountDistinctImplType::Bitmap,
                                                        arg_range.getIntMin(),
                                                        bitmap_sz_bits,
                                                        false,
                                                        device_type,
                                                        sub_bitmap_count};
    if (approx_count_distinct_desc.bitmapPaddedSizeBytes() >=
        precise_count_distinct_desc.bitmapPaddedSizeBytes()) {
      auto precise_count_distinct = makeExpr<Analyzer::AggExpr>(
          get_agg_type(kCOUNT, arg.get()), kCOUNT, arg, true, nullptr);
      target_exprs_owned.push_back(precise_count_distinct);
      ra_exe_unit.target_exprs[i] = precise_count_distinct.get();
    }
  }
  return ra_exe_unit;
}

}  // namespace

ExecutionResult RelAlgExecutor::executeWorkUnit(
    const RelAlgExecutor::WorkUnit& work_unit,
    const std::vector<TargetMetaInfo>& targets_meta,
    const bool is_agg,
    const CompilationOptions& co,
    const ExecutionOptions& eo,
    RenderInfo* render_info,
    const int64_t queue_time_ms) {
  INJECT_TIMER(executeWorkUnit);
  if (!eo.just_explain && eo.find_push_down_candidates) {
    // find potential candidates:
    auto selected_filters = selectFiltersToBePushedDown(work_unit, co, eo);
    if (!selected_filters.empty() || eo.just_calcite_explain) {
      return ExecutionResult(selected_filters, eo.find_push_down_candidates);
    }
  }
  const auto body = work_unit.body;
  CHECK(body);
  auto it = leaf_results_.find(body->getId());
  if (it != leaf_results_.end()) {
    GroupByAndAggregate::addTransientStringLiterals(
        work_unit.exe_unit, executor_, executor_->row_set_mem_owner_);
    auto& aggregated_result = it->second;
    auto& result_rows = aggregated_result.rs;
    ExecutionResult result(result_rows, aggregated_result.targets_meta);
    body->setOutputMetainfo(aggregated_result.targets_meta);
    return result;
  }
  int32_t error_code{0};

  const auto table_infos = get_table_infos(work_unit.exe_unit, executor_);

  auto ra_exe_unit = decide_approx_count_distinct_implementation(
      work_unit.exe_unit, table_infos, executor_, co.device_type_, target_exprs_owned_);
  auto max_groups_buffer_entry_guess = work_unit.max_groups_buffer_entry_guess;

  if (!eo.just_explain && can_use_scan_limit(ra_exe_unit) && !isRowidLookup(work_unit)) {
    const auto filter_count_all = getFilteredCountAll(work_unit, true, co, eo);
    if (filter_count_all >= 0) {
      ra_exe_unit.scan_limit = std::max(filter_count_all, ssize_t(1));
    }
  }

  static const size_t big_group_threshold{20000};

  ExecutionResult result{std::make_shared<ResultSet>(std::vector<TargetInfo>{},
                                                     co.device_type_,
                                                     QueryMemoryDescriptor(),
                                                     nullptr,
                                                     executor_),
                         {}};

  try {
    result = {executor_->executeWorkUnit(
                  &error_code,
                  max_groups_buffer_entry_guess,
                  is_agg,
                  table_infos,
                  ra_exe_unit,
                  co,
                  eo,
                  cat_,
                  executor_->row_set_mem_owner_,
                  render_info,
                  groups_approx_upper_bound(table_infos) <= big_group_threshold),
              targets_meta};
  } catch (const CardinalityEstimationRequired&) {
    max_groups_buffer_entry_guess =
        2 * std::min(groups_approx_upper_bound(table_infos),
                     getNDVEstimation(work_unit, is_agg, co, eo));
    CHECK_GT(max_groups_buffer_entry_guess, size_t(0));
    result = {executor_->executeWorkUnit(&error_code,
                                         max_groups_buffer_entry_guess,
                                         is_agg,
                                         table_infos,
                                         ra_exe_unit,
                                         co,
                                         eo,
                                         cat_,
                                         executor_->row_set_mem_owner_,
                                         render_info,
                                         true),
              targets_meta};
  }

  result.setQueueTime(queue_time_ms);
  if (render_info) {
    const auto& target_exprs = work_unit.exe_unit.target_exprs;
    CHECK_EQ(target_exprs.size(), targets_meta.size());
    render_info->targets.clear();
    for (size_t i = 0; i < targets_meta.size(); ++i) {
      // TODO(croot): find a better way to iterate through these or a better data
      // structure for faster lookup to avoid the double for-loop. These vectors should be
      // small tho and have no impact on overall performance.
      size_t j{0};
      for (j = 0; j < target_exprs_owned_.size(); ++j) {
        if (target_exprs_owned_[j].get() == target_exprs[i]) {
          break;
        }
      }
      CHECK_LT(j, target_exprs_owned_.size());

      const auto& meta_ti = targets_meta[i].get_physical_type_info();
      const auto& expr_ti = target_exprs_owned_[j]->get_type_info();
      CHECK(meta_ti == expr_ti) << targets_meta[i].get_resname() << " " << i << "," << j
                                << ", targets meta: " << meta_ti.get_type_name() << "("
                                << meta_ti.get_compression_name()
                                << "), target_expr: " << expr_ti.get_type_name() << "("
                                << expr_ti.get_compression_name() << ")";
      render_info->targets.emplace_back(std::make_shared<Analyzer::TargetEntry>(
          targets_meta[i].get_resname(), target_exprs_owned_[j], false));
    }
    if (render_info->isPotentialInSituRender()) {
      // return an empty result (with the same queue time, and zero render time)
      return {
          std::make_shared<ResultSet>(queue_time_ms, 0, executor_->row_set_mem_owner_),
          {}};
    }
  }
  if (!error_code) {
    return result;
  }
  handlePersistentError(error_code);
  return handleRetry(error_code,
                     {ra_exe_unit, work_unit.body, max_groups_buffer_entry_guess},
                     targets_meta,
                     is_agg,
                     co,
                     eo,
                     queue_time_ms);
}

ssize_t RelAlgExecutor::getFilteredCountAll(const WorkUnit& work_unit,
                                            const bool is_agg,
                                            const CompilationOptions& co,
                                            const ExecutionOptions& eo) {
  const auto table_infos = get_table_infos(work_unit.exe_unit, executor_);
  if (table_infos.size() == 1 &&
      table_infos.front().info.getNumTuplesUpperBound() <= 50000) {
    return table_infos.front().info.getNumTuplesUpperBound();
  }
  const auto count =
      makeExpr<Analyzer::AggExpr>(SQLTypeInfo(g_bigint_count ? kBIGINT : kINT, false),
                                  kCOUNT,
                                  nullptr,
                                  false,
                                  nullptr);
  const auto count_all_exe_unit =
      create_count_all_execution_unit(work_unit.exe_unit, count);
  int32_t error_code{0};
  size_t one{1};
  ResultSetPtr count_all_result;
  try {
    count_all_result =
        executor_->executeWorkUnit(&error_code,
                                   one,
                                   is_agg,
                                   get_table_infos(work_unit.exe_unit, executor_),
                                   count_all_exe_unit,
                                   co,
                                   eo,
                                   cat_,
                                   executor_->row_set_mem_owner_,
                                   nullptr,
                                   false);
  } catch (...) {
    return -1;
  }
  if (error_code) {
    return -1;
  }
  const auto count_row = count_all_result->getNextRow(false, false);
  CHECK_EQ(size_t(1), count_row.size());
  const auto& count_tv = count_row.front();
  const auto count_scalar_tv = boost::get<ScalarTargetValue>(&count_tv);
  CHECK(count_scalar_tv);
  const auto count_ptr = boost::get<int64_t>(count_scalar_tv);
  CHECK(count_ptr);
  CHECK_GE(*count_ptr, 0);
  auto count_upper_bound = static_cast<size_t>(*count_ptr);
  if (table_infos.size() == 1) {
    count_upper_bound = std::min(
        table_infos.front().info.getFragmentNumTuplesUpperBound(), count_upper_bound);
  }
  return std::max(count_upper_bound, size_t(1));
}

bool RelAlgExecutor::isRowidLookup(const WorkUnit& work_unit) {
  const auto& ra_exe_unit = work_unit.exe_unit;
  if (ra_exe_unit.input_descs.size() != 1) {
    return false;
  }
  const auto& table_desc = ra_exe_unit.input_descs.front();
  if (table_desc.getSourceType() != InputSourceType::TABLE) {
    return false;
  }
  const int table_id = table_desc.getTableId();
  for (const auto simple_qual : ra_exe_unit.simple_quals) {
    const auto comp_expr =
        std::dynamic_pointer_cast<const Analyzer::BinOper>(simple_qual);
    if (!comp_expr || comp_expr->get_optype() != kEQ) {
      return false;
    }
    const auto lhs = comp_expr->get_left_operand();
    const auto lhs_col = dynamic_cast<const Analyzer::ColumnVar*>(lhs);
    if (!lhs_col || !lhs_col->get_table_id() || lhs_col->get_rte_idx()) {
      return false;
    }
    const auto rhs = comp_expr->get_right_operand();
    const auto rhs_const = dynamic_cast<const Analyzer::Constant*>(rhs);
    if (!rhs_const) {
      return false;
    }
    auto cd = get_column_descriptor(lhs_col->get_column_id(), table_id, cat_);
    if (cd->isVirtualCol) {
      CHECK_EQ("rowid", cd->columnName);
      return true;
    }
  }
  return false;
}

ExecutionResult RelAlgExecutor::handleRetry(
    const int32_t error_code_in,
    const RelAlgExecutor::WorkUnit& work_unit,
    const std::vector<TargetMetaInfo>& targets_meta,
    const bool is_agg,
    const CompilationOptions& co,
    const ExecutionOptions& eo,
    const int64_t queue_time_ms) {
  auto error_code = error_code_in;
  auto max_groups_buffer_entry_guess = work_unit.max_groups_buffer_entry_guess;
  ExecutionOptions eo_no_multifrag{eo.output_columnar_hint,
                                   false,
                                   false,
                                   eo.allow_loop_joins,
                                   eo.with_watchdog,
                                   eo.jit_debug,
                                   false,
                                   eo.with_dynamic_watchdog,
                                   eo.dynamic_watchdog_time_limit,
                                   false,
                                   false,
                                   eo.gpu_input_mem_limit_percent};
  ExecutionResult result{std::make_shared<ResultSet>(std::vector<TargetInfo>{},
                                                     co.device_type_,
                                                     QueryMemoryDescriptor(),
                                                     nullptr,
                                                     executor_),
                         {}};
  const auto table_infos = get_table_infos(work_unit.exe_unit, executor_);
  if (error_code == Executor::ERR_OUT_OF_GPU_MEM) {
    if (g_enable_watchdog && !g_allow_cpu_retry) {
      throw std::runtime_error(getErrorMessageFromCode(error_code));
    }
    const auto ra_exe_unit = decide_approx_count_distinct_implementation(
        work_unit.exe_unit, table_infos, executor_, co.device_type_, target_exprs_owned_);
    result = {executor_->executeWorkUnit(&error_code,
                                         max_groups_buffer_entry_guess,
                                         is_agg,
                                         table_infos,
                                         ra_exe_unit,
                                         co,
                                         eo_no_multifrag,
                                         cat_,
                                         executor_->row_set_mem_owner_,
                                         nullptr,
                                         true),
              targets_meta};
    result.setQueueTime(queue_time_ms);
    if (!error_code) {
      return result;
    }
  }
  handlePersistentError(error_code);
  if (co.device_type_ == ExecutorDeviceType::GPU) {
    std::string out_of_memory{"Query ran out of GPU memory, punt to CPU"};
    LOG(INFO) << out_of_memory;
    if (g_enable_watchdog && !g_allow_cpu_retry) {
      throw std::runtime_error(out_of_memory);
    }
  }
  CompilationOptions co_cpu{ExecutorDeviceType::CPU,
                            co.hoist_literals_,
                            co.opt_level_,
                            co.with_dynamic_watchdog_};
  if (error_code) {
    max_groups_buffer_entry_guess = 0;
    while (true) {
      const auto ra_exe_unit =
          decide_approx_count_distinct_implementation(work_unit.exe_unit,
                                                      table_infos,
                                                      executor_,
                                                      co_cpu.device_type_,
                                                      target_exprs_owned_);
      result = {executor_->executeWorkUnit(&error_code,
                                           max_groups_buffer_entry_guess,
                                           is_agg,
                                           table_infos,
                                           ra_exe_unit,
                                           co_cpu,
                                           eo_no_multifrag,
                                           cat_,
                                           executor_->row_set_mem_owner_,
                                           nullptr,
                                           true),
                targets_meta};
      result.setQueueTime(queue_time_ms);
      if (!error_code) {
        return result;
      }
      handlePersistentError(error_code);
      // Even the conservative guess failed; it should only happen when we group
      // by a huge cardinality array. Maybe we should throw an exception instead?
      // Such a heavy query is entirely capable of exhausting all the host memory.
      CHECK(max_groups_buffer_entry_guess);
      if (g_enable_watchdog) {
        throw std::runtime_error("Query ran out of output slots in the result");
      }
      max_groups_buffer_entry_guess *= 2;
    }
  }
  return result;
}

void RelAlgExecutor::handlePersistentError(const int32_t error_code) {
  if (error_code == Executor::ERR_SPECULATIVE_TOP_OOM) {
    throw SpeculativeTopNFailed();
  }
  if (error_code == Executor::ERR_OUT_OF_GPU_MEM &&
      (!g_enable_watchdog || g_allow_cpu_retry)) {
    // We ran out of GPU memory, this doesn't count as an error if the query is
    // allowed to continue on CPU because either the watchdog is disabled or
    // retry on CPU is explicitly allowed through --allow-cpu-retry.
    return;
  }
  throw std::runtime_error(getErrorMessageFromCode(error_code));
}

std::string RelAlgExecutor::getErrorMessageFromCode(const int32_t error_code) {
  switch (error_code) {
    case Executor::ERR_DIV_BY_ZERO:
      return "Division by zero";
    case Executor::ERR_OUT_OF_GPU_MEM:
      return "Query couldn't keep the entire working set of columns in GPU memory";
    case Executor::ERR_UNSUPPORTED_SELF_JOIN:
      return "Self joins not supported yet";
    case Executor::ERR_OUT_OF_CPU_MEM:
      return "Not enough host memory to execute the query";
    case Executor::ERR_OVERFLOW_OR_UNDERFLOW:
      return "Overflow or underflow";
    case Executor::ERR_OUT_OF_TIME:
      return "Query execution has exceeded the time limit";
    case Executor::ERR_INTERRUPTED:
      return "Query execution has been interrupted";
    case Executor::ERR_COLUMNAR_CONVERSION_NOT_SUPPORTED:
      return "Columnar conversion not supported for variable length types";
    case Executor::ERR_TOO_MANY_LITERALS:
      return "Too many literals in the query";
    case Executor::ERR_STRING_CONST_IN_RESULTSET:
      return "NONE ENCODED String types are not supported as input result set.";
    case Executor::ERR_OUT_OF_RENDER_MEM:
      return "Not enough OpenGL memory to render the query results";
    case Executor::ERR_STREAMING_TOP_N_NOT_SUPPORTED_IN_RENDER_QUERY:
      return "Streaming-Top-N not supported in Render Query";
  }
  return "Other error: code " + std::to_string(error_code);
}

RelAlgExecutor::WorkUnit RelAlgExecutor::createWorkUnit(const RelAlgNode* node,
                                                        const SortInfo& sort_info,
                                                        const bool just_explain) {
  const auto compound = dynamic_cast<const RelCompound*>(node);
  if (compound) {
    return createCompoundWorkUnit(compound, sort_info, just_explain);
  }
  const auto project = dynamic_cast<const RelProject*>(node);
  if (project) {
    return createProjectWorkUnit(project, sort_info, just_explain);
  }
  const auto aggregate = dynamic_cast<const RelAggregate*>(node);
  if (aggregate) {
    return createAggregateWorkUnit(aggregate, sort_info, just_explain);
  }
  const auto filter = dynamic_cast<const RelFilter*>(node);
  CHECK(filter);
  return createFilterWorkUnit(filter, sort_info, just_explain);
}

namespace {

template <typename SET_TYPE>
class UsedColumnsVisitor : public ScalarExprVisitor<SET_TYPE> {
 public:
  using ColumnIdSet = SET_TYPE;

 protected:
  virtual ColumnIdSet visitColumnVar(const Analyzer::ColumnVar* col_var) const override {
    return {col_var->get_column_id()};
  }

  virtual std::unordered_set<int> aggregateResult(
      const std::unordered_set<int>& aggregate,
      const std::unordered_set<int>& next_result) const override {
    auto result = aggregate;
    result.insert(next_result.begin(), next_result.end());
    return result;
  }
};

JoinType get_join_type(const RelAlgNode* ra) {
  auto sink = get_data_sink(ra);
  if (auto join = dynamic_cast<const RelJoin*>(sink)) {
    return join->getJoinType();
  }
  if (dynamic_cast<const RelLeftDeepInnerJoin*>(sink)) {
    return JoinType::INNER;
  }

  return JoinType::INVALID;
}

std::unique_ptr<const RexOperator> get_bitwise_equals(const RexScalar* scalar) {
  const auto condition = dynamic_cast<const RexOperator*>(scalar);
  if (!condition || condition->getOperator() != kOR || condition->size() != 2) {
    return nullptr;
  }
  const auto equi_join_condition =
      dynamic_cast<const RexOperator*>(condition->getOperand(0));
  if (!equi_join_condition || equi_join_condition->getOperator() != kEQ) {
    return nullptr;
  }
  const auto both_are_null_condition =
      dynamic_cast<const RexOperator*>(condition->getOperand(1));
  if (!both_are_null_condition || both_are_null_condition->getOperator() != kAND ||
      both_are_null_condition->size() != 2) {
    return nullptr;
  }
  const auto lhs_is_null =
      dynamic_cast<const RexOperator*>(both_are_null_condition->getOperand(0));
  const auto rhs_is_null =
      dynamic_cast<const RexOperator*>(both_are_null_condition->getOperand(1));
  if (!lhs_is_null || !rhs_is_null || lhs_is_null->getOperator() != kISNULL ||
      rhs_is_null->getOperator() != kISNULL) {
    return nullptr;
  }
  CHECK_EQ(size_t(1), lhs_is_null->size());
  CHECK_EQ(size_t(1), rhs_is_null->size());
  CHECK_EQ(size_t(2), equi_join_condition->size());
  const auto eq_lhs = dynamic_cast<const RexInput*>(equi_join_condition->getOperand(0));
  const auto eq_rhs = dynamic_cast<const RexInput*>(equi_join_condition->getOperand(1));
  const auto is_null_lhs = dynamic_cast<const RexInput*>(lhs_is_null->getOperand(0));
  const auto is_null_rhs = dynamic_cast<const RexInput*>(rhs_is_null->getOperand(0));
  if (!eq_lhs || !eq_rhs || !is_null_lhs || !is_null_rhs) {
    return nullptr;
  }
  std::vector<std::unique_ptr<const RexScalar>> eq_operands;
  if (*eq_lhs == *is_null_lhs && *eq_rhs == *is_null_rhs) {
    RexDeepCopyVisitor deep_copy_visitor;
    auto lhs_op_copy = deep_copy_visitor.visit(equi_join_condition->getOperand(0));
    auto rhs_op_copy = deep_copy_visitor.visit(equi_join_condition->getOperand(1));
    eq_operands.emplace_back(lhs_op_copy.release());
    eq_operands.emplace_back(rhs_op_copy.release());
    return boost::make_unique<const RexOperator>(
        kBW_EQ, eq_operands, equi_join_condition->getType());
  }
  return nullptr;
}

std::unique_ptr<const RexOperator> get_bitwise_equals_conjunction(
    const RexScalar* scalar) {
  const auto condition = dynamic_cast<const RexOperator*>(scalar);
  if (condition && condition->getOperator() == kAND) {
    CHECK_GE(condition->size(), size_t(2));
    auto acc = get_bitwise_equals(condition->getOperand(0));
    if (!acc) {
      return nullptr;
    }
    for (size_t i = 1; i < condition->size(); ++i) {
      std::vector<std::unique_ptr<const RexScalar>> and_operands;
      and_operands.emplace_back(std::move(acc));
      and_operands.emplace_back(get_bitwise_equals_conjunction(condition->getOperand(i)));
      acc =
          boost::make_unique<const RexOperator>(kAND, and_operands, condition->getType());
    }
    return acc;
  }
  return get_bitwise_equals(scalar);
}

std::vector<JoinType> left_deep_join_types(const RelLeftDeepInnerJoin* left_deep_join) {
  CHECK_GE(left_deep_join->inputCount(), size_t(2));
  std::vector<JoinType> join_types(left_deep_join->inputCount() - 1, JoinType::INNER);
  for (size_t nesting_level = 1; nesting_level <= left_deep_join->inputCount() - 1;
       ++nesting_level) {
    if (left_deep_join->getOuterCondition(nesting_level)) {
      join_types[nesting_level - 1] = JoinType::LEFT;
    }
  }
  return join_types;
}

template <class RA>
std::vector<size_t> do_table_reordering(
    std::vector<InputDescriptor>& input_descs,
    std::list<std::shared_ptr<const InputColDescriptor>>& input_col_descs,
    const JoinQualsPerNestingLevel& left_deep_join_quals,
    std::unordered_map<const RelAlgNode*, int>& input_to_nest_level,
    const RA* node,
    const std::vector<InputTableInfo>& query_infos,
    const Executor* executor) {
  const auto& cat = *executor->getCatalog();
  for (const auto& table_info : query_infos) {
    if (table_info.table_id < 0) {
      continue;
    }
    const auto td = cat.getMetadataForTable(table_info.table_id);
    CHECK(td);
    if (table_is_replicated(td)) {
      return {};
    }
  }
  const auto input_permutation =
      get_node_input_permutation(left_deep_join_quals, query_infos, executor);
  input_to_nest_level = get_input_nest_levels(node, input_permutation);
  std::tie(input_descs, input_col_descs, std::ignore) =
      get_input_desc(node, input_to_nest_level, input_permutation, cat);
  return input_permutation;
}

std::vector<size_t> get_left_deep_join_input_sizes(
    const RelLeftDeepInnerJoin* left_deep_join) {
  std::vector<size_t> input_sizes;
  for (size_t i = 0; i < left_deep_join->inputCount(); ++i) {
    const auto inputs = get_node_output(left_deep_join->getInput(i));
    input_sizes.push_back(inputs.size());
  }
  return input_sizes;
}

std::list<std::shared_ptr<Analyzer::Expr>> rewrite_quals(
    const std::list<std::shared_ptr<Analyzer::Expr>>& quals) {
  std::list<std::shared_ptr<Analyzer::Expr>> rewritten_quals;
  for (const auto& qual : quals) {
    const auto rewritten_qual = rewrite_expr(qual.get());
    rewritten_quals.push_back(rewritten_qual ? rewritten_qual : qual);
  }
  return rewritten_quals;
}

}  // namespace

RelAlgExecutor::WorkUnit RelAlgExecutor::createModifyCompoundWorkUnit(
    const RelCompound* compound,
    const SortInfo& sort_info,
    const bool just_explain) {
  std::vector<InputDescriptor> input_descs;
  std::list<std::shared_ptr<const InputColDescriptor>> input_col_descs;
  auto input_to_nest_level = get_input_nest_levels(compound, {});
  std::tie(input_descs, input_col_descs, std::ignore) =
      get_input_desc(compound, input_to_nest_level, {}, cat_);
  const auto query_infos = get_table_infos(input_descs, executor_);
  CHECK_EQ(size_t(1), compound->inputCount());
  const auto left_deep_join =
      dynamic_cast<const RelLeftDeepInnerJoin*>(compound->getInput(0));
  JoinQualsPerNestingLevel left_deep_join_quals;
  const auto join_types = left_deep_join ? left_deep_join_types(left_deep_join)
                                         : std::vector<JoinType>{get_join_type(compound)};
  if (left_deep_join) {
    left_deep_join_quals = translateLeftDeepJoinFilter(
        left_deep_join, input_descs, input_to_nest_level, just_explain);
  }
  QueryFeatureDescriptor query_features;
  RelAlgTranslator translator(cat_,
                              executor_,
                              input_to_nest_level,
                              join_types,
                              now_,
                              just_explain,
                              query_features);
  const auto scalar_sources = translate_scalar_sources(compound, translator);
  const auto groupby_exprs = translate_groupby_exprs(compound, scalar_sources);
  const auto quals_cf = translate_quals(compound, translator);
  const auto target_exprs = translate_targets(
      target_exprs_owned_, scalar_sources, groupby_exprs, compound, translator);
  CHECK_EQ(compound->size(), target_exprs.size());

  // Filter col descs and drop unneeded col_descs
  CHECK((target_exprs.size() - compound->getTargetColumnCount() - 1) > 0);
  const auto update_expr_iter = std::next(
      target_exprs.cbegin(), target_exprs.size() - compound->getTargetColumnCount() - 1);

  using ColumnIdSet = std::unordered_set<int>;
  UsedColumnsVisitor<ColumnIdSet> used_columns_visitor;
  ColumnIdSet id_accumulator;

  decltype(target_exprs) filtered_target_exprs(update_expr_iter, target_exprs.end());
  for (auto const& expr :
       boost::make_iterator_range(update_expr_iter, target_exprs.end())) {
    auto used_column_ids = used_columns_visitor.visit(expr);
    id_accumulator.insert(used_column_ids.begin(), used_column_ids.end());
  }
  for (auto const& expr : quals_cf.simple_quals) {
    auto simple_quals_used_column_ids = used_columns_visitor.visit(expr.get());
    id_accumulator.insert(simple_quals_used_column_ids.begin(),
                          simple_quals_used_column_ids.end());
  }
  for (auto const& expr : quals_cf.quals) {
    auto quals_used_column_ids = used_columns_visitor.visit(expr.get());
    id_accumulator.insert(quals_used_column_ids.begin(), quals_used_column_ids.end());
  }

  decltype(input_col_descs) filtered_input_col_descs;
  for (auto col_desc : input_col_descs) {
    if (id_accumulator.find(col_desc->getColId()) != id_accumulator.end()) {
      filtered_input_col_descs.push_back(col_desc);
    }
  }

  const RelAlgExecutionUnit exe_unit = {input_descs,
                                        filtered_input_col_descs,
                                        quals_cf.simple_quals,
                                        rewrite_quals(quals_cf.quals),
                                        left_deep_join_quals,
                                        groupby_exprs,
                                        filtered_target_exprs,
                                        nullptr,
                                        sort_info,
                                        0,
                                        query_features};
  auto query_rewriter = std::make_unique<QueryRewriter>(query_infos, executor_);
  const auto rewritten_exe_unit = query_rewriter->rewrite(exe_unit);
  const auto targets_meta =
      get_modify_manipulated_targets_meta(compound, rewritten_exe_unit.target_exprs);
  compound->setOutputMetainfo(targets_meta);
  return {rewritten_exe_unit,
          compound,
          max_groups_buffer_entry_default_guess,
          std::move(query_rewriter)};
}

RelAlgExecutor::WorkUnit RelAlgExecutor::createCompoundWorkUnit(
    const RelCompound* compound,
    const SortInfo& sort_info,
    const bool just_explain) {
  std::vector<InputDescriptor> input_descs;
  std::list<std::shared_ptr<const InputColDescriptor>> input_col_descs;
  auto input_to_nest_level = get_input_nest_levels(compound, {});
  std::tie(input_descs, input_col_descs, std::ignore) =
      get_input_desc(compound, input_to_nest_level, {}, cat_);
  const auto query_infos = get_table_infos(input_descs, executor_);
  CHECK_EQ(size_t(1), compound->inputCount());
  const auto left_deep_join =
      dynamic_cast<const RelLeftDeepInnerJoin*>(compound->getInput(0));
  JoinQualsPerNestingLevel left_deep_join_quals;
  const auto join_types = left_deep_join ? left_deep_join_types(left_deep_join)
                                         : std::vector<JoinType>{get_join_type(compound)};
  std::vector<size_t> input_permutation;
  std::vector<size_t> left_deep_join_input_sizes;
  if (left_deep_join) {
    left_deep_join_input_sizes = get_left_deep_join_input_sizes(left_deep_join);
    left_deep_join_quals = translateLeftDeepJoinFilter(
        left_deep_join, input_descs, input_to_nest_level, just_explain);
    if (g_from_table_reordering &&
        std::find(join_types.begin(), join_types.end(), JoinType::LEFT) ==
            join_types.end()) {
      input_permutation = do_table_reordering(input_descs,
                                              input_col_descs,
                                              left_deep_join_quals,
                                              input_to_nest_level,
                                              compound,
                                              query_infos,
                                              executor_);
      input_to_nest_level = get_input_nest_levels(compound, input_permutation);
      std::tie(input_descs, input_col_descs, std::ignore) =
          get_input_desc(compound, input_to_nest_level, input_permutation, cat_);
      left_deep_join_quals = translateLeftDeepJoinFilter(
          left_deep_join, input_descs, input_to_nest_level, just_explain);
    }
  }
  QueryFeatureDescriptor query_features;
  RelAlgTranslator translator(cat_,
                              executor_,
                              input_to_nest_level,
                              join_types,
                              now_,
                              just_explain,
                              query_features);
  const auto scalar_sources = translate_scalar_sources(compound, translator);
  const auto groupby_exprs = translate_groupby_exprs(compound, scalar_sources);
  const auto quals_cf = translate_quals(compound, translator);
  const auto target_exprs = translate_targets(
      target_exprs_owned_, scalar_sources, groupby_exprs, compound, translator);
  CHECK_EQ(compound->size(), target_exprs.size());
  const RelAlgExecutionUnit exe_unit = {input_descs,
                                        input_col_descs,
                                        quals_cf.simple_quals,
                                        rewrite_quals(quals_cf.quals),
                                        left_deep_join_quals,
                                        groupby_exprs,
                                        target_exprs,
                                        nullptr,
                                        sort_info,
                                        0,
                                        query_features};
  auto query_rewriter = std::make_unique<QueryRewriter>(query_infos, executor_);
  const auto rewritten_exe_unit = query_rewriter->rewrite(exe_unit);
  const auto targets_meta = get_targets_meta(compound, rewritten_exe_unit.target_exprs);
  compound->setOutputMetainfo(targets_meta);
  return {rewritten_exe_unit,
          compound,
          max_groups_buffer_entry_default_guess,
          std::move(query_rewriter),
          input_permutation,
          left_deep_join_input_sizes};
}

namespace {

std::vector<const RexScalar*> rex_to_conjunctive_form(const RexScalar* qual_expr) {
  CHECK(qual_expr);
  const auto bin_oper = dynamic_cast<const RexOperator*>(qual_expr);
  if (!bin_oper || bin_oper->getOperator() != kAND) {
    return {qual_expr};
  }
  CHECK_GE(bin_oper->size(), size_t(2));
  auto lhs_cf = rex_to_conjunctive_form(bin_oper->getOperand(0));
  for (size_t i = 1; i < bin_oper->size(); ++i) {
    const auto rhs_cf = rex_to_conjunctive_form(bin_oper->getOperand(i));
    lhs_cf.insert(lhs_cf.end(), rhs_cf.begin(), rhs_cf.end());
  }
  return lhs_cf;
}

std::shared_ptr<Analyzer::Expr> build_logical_expression(
    const std::vector<std::shared_ptr<Analyzer::Expr>>& factors,
    const SQLOps sql_op) {
  CHECK(!factors.empty());
  auto acc = factors.front();
  for (size_t i = 1; i < factors.size(); ++i) {
    acc = Parser::OperExpr::normalize(sql_op, kONE, acc, factors[i]);
  }
  return acc;
}

template <class QualsList>
bool list_contains_expression(const QualsList& haystack,
                              const std::shared_ptr<Analyzer::Expr>& needle) {
  for (const auto& qual : haystack) {
    if (*qual == *needle) {
      return true;
    }
  }
  return false;
}

// Transform `(p AND q) OR (p AND r)` to `p AND (q OR r)`. Avoids redundant
// evaluations of `p` and allows use of the original form in joins if `p`
// can be used for hash joins.
std::shared_ptr<Analyzer::Expr> reverse_logical_distribution(
    const std::shared_ptr<Analyzer::Expr>& expr) {
  const auto expr_terms = qual_to_disjunctive_form(expr);
  CHECK_GE(expr_terms.size(), size_t(1));
  const auto& first_term = expr_terms.front();
  const auto first_term_factors = qual_to_conjunctive_form(first_term);
  std::vector<std::shared_ptr<Analyzer::Expr>> common_factors;
  // First, collect the conjunctive components common to all the disjunctive components.
  // Don't do it for simple qualifiers, we only care about expensive or join qualifiers.
  for (const auto& first_term_factor : first_term_factors.quals) {
    bool is_common =
        expr_terms.size() > 1;  // Only report common factors for disjunction.
    for (size_t i = 1; i < expr_terms.size(); ++i) {
      const auto crt_term_factors = qual_to_conjunctive_form(expr_terms[i]);
      if (!list_contains_expression(crt_term_factors.quals, first_term_factor)) {
        is_common = false;
        break;
      }
    }
    if (is_common) {
      common_factors.push_back(first_term_factor);
    }
  }
  if (common_factors.empty()) {
    return expr;
  }
  // Now that the common expressions are known, collect the remaining expressions.
  std::vector<std::shared_ptr<Analyzer::Expr>> remaining_terms;
  for (const auto& term : expr_terms) {
    const auto term_cf = qual_to_conjunctive_form(term);
    std::vector<std::shared_ptr<Analyzer::Expr>> remaining_quals(
        term_cf.simple_quals.begin(), term_cf.simple_quals.end());
    for (const auto& qual : term_cf.quals) {
      if (!list_contains_expression(common_factors, qual)) {
        remaining_quals.push_back(qual);
      }
    }
    if (!remaining_quals.empty()) {
      remaining_terms.push_back(build_logical_expression(remaining_quals, kAND));
    }
  }
  // Reconstruct the expression with the transformation applied.
  const auto common_expr = build_logical_expression(common_factors, kAND);
  if (remaining_terms.empty()) {
    return common_expr;
  }
  const auto remaining_expr = build_logical_expression(remaining_terms, kOR);
  return Parser::OperExpr::normalize(kAND, kONE, common_expr, remaining_expr);
}

}  // namespace

std::list<std::shared_ptr<Analyzer::Expr>> RelAlgExecutor::makeJoinQuals(
    const RexScalar* join_condition,
    const std::vector<JoinType>& join_types,
    const std::unordered_map<const RelAlgNode*, int>& input_to_nest_level,
    const bool just_explain) const {
  QueryFeatureDescriptor query_features;
  RelAlgTranslator translator(cat_,
                              executor_,
                              input_to_nest_level,
                              join_types,
                              now_,
                              just_explain,
                              query_features);
  const auto rex_condition_cf = rex_to_conjunctive_form(join_condition);
  std::list<std::shared_ptr<Analyzer::Expr>> join_condition_quals;
  for (const auto rex_condition_component : rex_condition_cf) {
    const auto bw_equals = get_bitwise_equals_conjunction(rex_condition_component);
    const auto join_condition =
        reverse_logical_distribution(translator.translateScalarRex(
            bw_equals ? bw_equals.get() : rex_condition_component));
    auto join_condition_cf = qual_to_conjunctive_form(join_condition);
    join_condition_quals.insert(join_condition_quals.end(),
                                join_condition_cf.quals.begin(),
                                join_condition_cf.quals.end());
    join_condition_quals.insert(join_condition_quals.end(),
                                join_condition_cf.simple_quals.begin(),
                                join_condition_cf.simple_quals.end());
  }
  return combine_equi_join_conditions(join_condition_quals);
}

// Translate left deep join filter and separate the conjunctive form qualifiers
// per nesting level. The code generated for hash table lookups on each level
// must dominate its uses in deeper nesting levels.
JoinQualsPerNestingLevel RelAlgExecutor::translateLeftDeepJoinFilter(
    const RelLeftDeepInnerJoin* join,
    const std::vector<InputDescriptor>& input_descs,
    const std::unordered_map<const RelAlgNode*, int>& input_to_nest_level,
    const bool just_explain) {
  const auto join_types = left_deep_join_types(join);
  const auto join_condition_quals = makeJoinQuals(
      join->getInnerCondition(), join_types, input_to_nest_level, just_explain);
  MaxRangeTableIndexVisitor rte_idx_visitor;
  JoinQualsPerNestingLevel result(input_descs.size() - 1);
  std::unordered_set<std::shared_ptr<Analyzer::Expr>> visited_quals;
  for (size_t rte_idx = 1; rte_idx < input_descs.size(); ++rte_idx) {
    const auto outer_condition = join->getOuterCondition(rte_idx);
    if (outer_condition) {
      result[rte_idx - 1].quals =
          makeJoinQuals(outer_condition, join_types, input_to_nest_level, just_explain);
      CHECK_LE(rte_idx, join_types.size());
      CHECK(join_types[rte_idx - 1] == JoinType::LEFT);
      result[rte_idx - 1].type = JoinType::LEFT;
      continue;
    }
    for (const auto qual : join_condition_quals) {
      if (visited_quals.count(qual)) {
        continue;
      }
      const auto qual_rte_idx = rte_idx_visitor.visit(qual.get());
      if (static_cast<size_t>(qual_rte_idx) <= rte_idx) {
        const auto it_ok = visited_quals.emplace(qual);
        CHECK(it_ok.second);
        result[rte_idx - 1].quals.push_back(qual);
      }
    }
    CHECK_LE(rte_idx, join_types.size());
    CHECK(join_types[rte_idx - 1] == JoinType::INNER);
    result[rte_idx - 1].type = JoinType::INNER;
  }
  return result;
}

namespace {

std::vector<std::shared_ptr<Analyzer::Expr>> synthesize_inputs(
    const RelAlgNode* ra_node,
    const size_t nest_level,
    const std::vector<TargetMetaInfo>& in_metainfo,
    const std::unordered_map<const RelAlgNode*, int>& input_to_nest_level) {
  CHECK_LE(size_t(1), ra_node->inputCount());
  CHECK_GE(size_t(2), ra_node->inputCount());
  const auto input = ra_node->getInput(nest_level);
  const auto it_rte_idx = input_to_nest_level.find(input);
  CHECK(it_rte_idx != input_to_nest_level.end());
  const int rte_idx = it_rte_idx->second;
  const int table_id = table_id_from_ra(input);
  std::vector<std::shared_ptr<Analyzer::Expr>> inputs;
  const auto scan_ra = dynamic_cast<const RelScan*>(input);
  int input_idx = 0;
  for (const auto& input_meta : in_metainfo) {
    inputs.push_back(
        std::make_shared<Analyzer::ColumnVar>(input_meta.get_type_info(),
                                              table_id,
                                              scan_ra ? input_idx + 1 : input_idx,
                                              rte_idx));
    ++input_idx;
  }
  return inputs;
}

}  // namespace

RelAlgExecutor::WorkUnit RelAlgExecutor::createAggregateWorkUnit(
    const RelAggregate* aggregate,
    const SortInfo& sort_info,
    const bool just_explain) {
  std::vector<InputDescriptor> input_descs;
  std::list<std::shared_ptr<const InputColDescriptor>> input_col_descs;
  std::vector<std::shared_ptr<RexInput>> used_inputs_owned;
  const auto input_to_nest_level = get_input_nest_levels(aggregate, {});
  std::tie(input_descs, input_col_descs, used_inputs_owned) =
      get_input_desc(aggregate, input_to_nest_level, {}, cat_);
  const auto join_type = get_join_type(aggregate);
  QueryFeatureDescriptor query_features;
  RelAlgTranslator translator(cat_,
                              executor_,
                              input_to_nest_level,
                              {join_type},
                              now_,
                              just_explain,
                              query_features);
  CHECK_EQ(size_t(1), aggregate->inputCount());
  const auto source = aggregate->getInput(0);
  const auto& in_metainfo = source->getOutputMetainfo();
  const auto scalar_sources =
      synthesize_inputs(aggregate, size_t(0), in_metainfo, input_to_nest_level);
  const auto groupby_exprs = translate_groupby_exprs(aggregate, scalar_sources);
  const auto target_exprs = translate_targets(
      target_exprs_owned_, scalar_sources, groupby_exprs, aggregate, translator);
  const auto targets_meta = get_targets_meta(aggregate, target_exprs);
  aggregate->setOutputMetainfo(targets_meta);
  return {{input_descs,
           input_col_descs,
           {},
           {},
           {},
           groupby_exprs,
           target_exprs,
           nullptr,
           sort_info,
           0,
           query_features},
          aggregate,
          max_groups_buffer_entry_default_guess,
          nullptr};
}

RelAlgExecutor::WorkUnit RelAlgExecutor::createModifyProjectWorkUnit(
    const RelProject* project,
    const SortInfo& sort_info,
    const bool just_explain) {
  std::vector<InputDescriptor> input_descs;
  std::list<std::shared_ptr<const InputColDescriptor>> input_col_descs;
  auto input_to_nest_level = get_input_nest_levels(project, {});
  std::tie(input_descs, input_col_descs, std::ignore) =
      get_input_desc(project, input_to_nest_level, {}, cat_);
  const auto left_deep_join =
      dynamic_cast<const RelLeftDeepInnerJoin*>(project->getInput(0));
  JoinQualsPerNestingLevel left_deep_join_quals;
  const auto join_types = left_deep_join ? left_deep_join_types(left_deep_join)
                                         : std::vector<JoinType>{get_join_type(project)};
  if (left_deep_join) {
    left_deep_join_quals = translateLeftDeepJoinFilter(
        left_deep_join, input_descs, input_to_nest_level, just_explain);
  }
  QueryFeatureDescriptor query_features;
  RelAlgTranslator translator(cat_,
                              executor_,
                              input_to_nest_level,
                              join_types,
                              now_,
                              just_explain,
                              query_features);
  const auto target_exprs_owned = translate_scalar_sources(project, translator);
  target_exprs_owned_.insert(
      target_exprs_owned_.end(), target_exprs_owned.begin(), target_exprs_owned.end());
  const auto target_exprs = get_exprs_not_owned(target_exprs_owned);

  CHECK((target_exprs.size() - project->getTargetColumnCount() - 1) > 0);
  const auto update_expr_iter = std::next(
      target_exprs.cbegin(), target_exprs.size() - project->getTargetColumnCount() - 1);
  decltype(target_exprs) filtered_target_exprs(update_expr_iter, target_exprs.end());

  using ColumnIdSet = std::unordered_set<int>;
  UsedColumnsVisitor<ColumnIdSet> used_columns_visitor;
  ColumnIdSet id_accumulator;

  for (auto const& expr :
       boost::make_iterator_range(update_expr_iter, target_exprs.end())) {
    auto used_column_ids = used_columns_visitor.visit(expr);
    id_accumulator.insert(used_column_ids.begin(), used_column_ids.end());
  }

  decltype(input_col_descs) filtered_input_col_descs;
  for (auto col_desc : input_col_descs) {
    if (id_accumulator.find(col_desc->getColId()) != id_accumulator.end()) {
      filtered_input_col_descs.push_back(col_desc);
    }
  }

  const auto targets_meta =
      get_modify_manipulated_targets_meta(project, filtered_target_exprs);
  project->setOutputMetainfo(targets_meta);
  return {{input_descs,
           filtered_input_col_descs,
           {},
           {},
           left_deep_join_quals,
           {nullptr},
           filtered_target_exprs,
           nullptr,
           sort_info,
           0,
           query_features},
          project,
          max_groups_buffer_entry_default_guess,
          nullptr};
}

RelAlgExecutor::WorkUnit RelAlgExecutor::createProjectWorkUnit(const RelProject* project,
                                                               const SortInfo& sort_info,
                                                               const bool just_explain) {
  std::vector<InputDescriptor> input_descs;
  std::list<std::shared_ptr<const InputColDescriptor>> input_col_descs;
  auto input_to_nest_level = get_input_nest_levels(project, {});
  std::tie(input_descs, input_col_descs, std::ignore) =
      get_input_desc(project, input_to_nest_level, {}, cat_);
  const auto query_infos = get_table_infos(input_descs, executor_);

  const auto left_deep_join =
      dynamic_cast<const RelLeftDeepInnerJoin*>(project->getInput(0));
  JoinQualsPerNestingLevel left_deep_join_quals;
  const auto join_types = left_deep_join ? left_deep_join_types(left_deep_join)
                                         : std::vector<JoinType>{get_join_type(project)};
  std::vector<size_t> input_permutation;
  std::vector<size_t> left_deep_join_input_sizes;
  if (left_deep_join) {
    left_deep_join_input_sizes = get_left_deep_join_input_sizes(left_deep_join);
    const auto query_infos = get_table_infos(input_descs, executor_);
    left_deep_join_quals = translateLeftDeepJoinFilter(
        left_deep_join, input_descs, input_to_nest_level, just_explain);
    if (g_from_table_reordering) {
      input_permutation = do_table_reordering(input_descs,
                                              input_col_descs,
                                              left_deep_join_quals,
                                              input_to_nest_level,
                                              project,
                                              query_infos,
                                              executor_);
      input_to_nest_level = get_input_nest_levels(project, input_permutation);
      std::tie(input_descs, input_col_descs, std::ignore) =
          get_input_desc(project, input_to_nest_level, input_permutation, cat_);
      left_deep_join_quals = translateLeftDeepJoinFilter(
          left_deep_join, input_descs, input_to_nest_level, just_explain);
    }
  }

  QueryFeatureDescriptor query_features;
  RelAlgTranslator translator(cat_,
                              executor_,
                              input_to_nest_level,
                              join_types,
                              now_,
                              just_explain,
                              query_features);
  const auto target_exprs_owned = translate_scalar_sources(project, translator);
  target_exprs_owned_.insert(
      target_exprs_owned_.end(), target_exprs_owned.begin(), target_exprs_owned.end());
  const auto target_exprs = get_exprs_not_owned(target_exprs_owned);
  const RelAlgExecutionUnit exe_unit = {input_descs,
                                        input_col_descs,
                                        {},
                                        {},
                                        left_deep_join_quals,
                                        {nullptr},
                                        target_exprs,
                                        nullptr,
                                        sort_info,
                                        0,
                                        query_features};
  auto query_rewriter = std::make_unique<QueryRewriter>(query_infos, executor_);
  const auto rewritten_exe_unit = query_rewriter->rewrite(exe_unit);
  const auto targets_meta = get_targets_meta(project, rewritten_exe_unit.target_exprs);
  project->setOutputMetainfo(targets_meta);
  return {rewritten_exe_unit,
          project,
          max_groups_buffer_entry_default_guess,
          std::move(query_rewriter),
          input_permutation,
          left_deep_join_input_sizes};
}

namespace {

std::pair<std::vector<TargetMetaInfo>, std::vector<std::shared_ptr<Analyzer::Expr>>>
get_inputs_meta(const RelFilter* filter,
                const RelAlgTranslator& translator,
                const std::vector<std::shared_ptr<RexInput>>& inputs_owned,
                const std::unordered_map<const RelAlgNode*, int>& input_to_nest_level) {
  std::vector<TargetMetaInfo> in_metainfo;
  std::vector<std::shared_ptr<Analyzer::Expr>> exprs_owned;
  const auto data_sink_node = get_data_sink(filter);
  auto input_it = inputs_owned.begin();
  for (size_t nest_level = 0; nest_level < data_sink_node->inputCount(); ++nest_level) {
    const auto source = data_sink_node->getInput(nest_level);
    const auto scan_source = dynamic_cast<const RelScan*>(source);
    if (scan_source) {
      CHECK(source->getOutputMetainfo().empty());
      std::vector<std::shared_ptr<Analyzer::Expr>> scalar_sources_owned;
      for (size_t i = 0; i < scan_source->size(); ++i, ++input_it) {
        scalar_sources_owned.push_back(translator.translateScalarRex(input_it->get()));
      }
      const auto source_metadata =
          get_targets_meta(scan_source, get_exprs_not_owned(scalar_sources_owned));
      in_metainfo.insert(
          in_metainfo.end(), source_metadata.begin(), source_metadata.end());
      exprs_owned.insert(
          exprs_owned.end(), scalar_sources_owned.begin(), scalar_sources_owned.end());
    } else {
      const auto& source_metadata = source->getOutputMetainfo();
      input_it += source_metadata.size();
      in_metainfo.insert(
          in_metainfo.end(), source_metadata.begin(), source_metadata.end());
      const auto scalar_sources_owned = synthesize_inputs(
          data_sink_node, nest_level, source_metadata, input_to_nest_level);
      exprs_owned.insert(
          exprs_owned.end(), scalar_sources_owned.begin(), scalar_sources_owned.end());
    }
  }
  return std::make_pair(in_metainfo, exprs_owned);
}

}  // namespace

RelAlgExecutor::WorkUnit RelAlgExecutor::createFilterWorkUnit(const RelFilter* filter,
                                                              const SortInfo& sort_info,
                                                              const bool just_explain) {
  CHECK_EQ(size_t(1), filter->inputCount());
  std::vector<InputDescriptor> input_descs;
  std::list<std::shared_ptr<const InputColDescriptor>> input_col_descs;
  std::vector<TargetMetaInfo> in_metainfo;
  std::vector<std::shared_ptr<RexInput>> used_inputs_owned;
  std::vector<std::shared_ptr<Analyzer::Expr>> target_exprs_owned;

  const auto input_to_nest_level = get_input_nest_levels(filter, {});
  std::tie(input_descs, input_col_descs, used_inputs_owned) =
      get_input_desc(filter, input_to_nest_level, {}, cat_);
  const auto join_type = get_join_type(filter);
  QueryFeatureDescriptor query_features;
  RelAlgTranslator translator(cat_,
                              executor_,
                              input_to_nest_level,
                              {join_type},
                              now_,
                              just_explain,
                              query_features);
  std::tie(in_metainfo, target_exprs_owned) =
      get_inputs_meta(filter, translator, used_inputs_owned, input_to_nest_level);
  const auto filter_expr = translator.translateScalarRex(filter->getCondition());
  const auto qual = fold_expr(filter_expr.get());
  target_exprs_owned_.insert(
      target_exprs_owned_.end(), target_exprs_owned.begin(), target_exprs_owned.end());
  const auto target_exprs = get_exprs_not_owned(target_exprs_owned);
  filter->setOutputMetainfo(in_metainfo);
  const auto rewritten_qual = rewrite_expr(qual.get());
  return {{input_descs,
           input_col_descs,
           {},
           {rewritten_qual ? rewritten_qual : qual},
           {},
           {nullptr},
           target_exprs,
           nullptr,
           sort_info,
           0},
          filter,
          max_groups_buffer_entry_default_guess,
          nullptr};
}

SpeculativeTopNBlacklist RelAlgExecutor::speculative_topn_blacklist_;<|MERGE_RESOLUTION|>--- conflicted
+++ resolved
@@ -486,18 +486,6 @@
     addTemporaryTable(-sort->getId(), exec_desc.getResult().getDataPtr());
     return;
   }
-<<<<<<< HEAD
-#ifdef ENABLE_JOIN_EXEC
-  const auto join = dynamic_cast<const RelJoin*>(body);
-  if (join) {
-  	std::cout<<"!!!------executeRelAlgStep:join----------!!!"<<std::endl;
-    exec_desc.setResult(executeJoin(join, co, eo_work_unit, render_info, queue_time_ms));
-    addTemporaryTable(-join->getId(), exec_desc.getResult().getDataPtr());
-    return;
-  }
-#endif
-=======
->>>>>>> e41be43f
   const auto logical_values = dynamic_cast<const RelLogicalValues*>(body);
   if (logical_values) {
   	std::cout<<"!!!------executeRelAlgStep:logical_values!!!"<<std::endl;
